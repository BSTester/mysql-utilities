--- conflicted
+++ resolved
@@ -4,27 +4,12 @@
 ``mut`` - MySQL Utilities Testing
 #################################
 
-
 SYNOPSIS
 --------
 
 ::
 
-<<<<<<< HEAD
- mut [[--help | --version ] | --verbose | --sort=[asc|desc] | --record |
-            --utildir=<path> | --width=<num> | --start-port=<num> |
-            --testdir=<path> | --do-test=<prefix> | --force |
-            [ --server=<user>[:<passwd>]@<host>[:<port>][:<socket>] |
-            [, --server=<user>[:<passwd>]@<host>[:<port>][:<socket>] ] |
-            [ --suite=<suite> | [, --suite=<suite> ]] |
-            [ --skip-suite=<suite> | [, --skip-suite=<suite> ]] |
-              --skip-tests=<test_prefix> | --skip-long |
-            [ --skip-test=<testname> | [, --skip-test=<testname> ]] |
-            [ <testname> | <suite>.<testname> |
-            [, <testname> | <suite>.<testname> ]]
-=======
  mut [options] [suite_name.]test_name ...
->>>>>>> 67b99577
 
 DESCRIPTION
 -----------
@@ -95,12 +80,8 @@
 
 .. option:: --sort
 
-<<<<<<< HEAD
    Execute tests sorted by suite.name either ascending (asc) or descending
-   (desc). Default is ascending.
-=======
-   Execute tests sorted by suite_name.test_name. The default is ``True``.
->>>>>>> 67b99577
+   (desc). Default is ascending (asc).
 
 .. option:: --start-port=<port>
 
