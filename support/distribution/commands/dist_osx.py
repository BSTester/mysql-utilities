--- conflicted
+++ resolved
@@ -142,11 +142,7 @@
                 (os.path.join(cwd, com_path, "README_com.txt"),
                  os.path.join(data_path, "README_com.txt")),
                 (os.path.join(cwd, com_path, "LICENSE_com.txt"),
-<<<<<<< HEAD
-                 os.path.join(data_path, "LICENSE.txt")),
-=======
                  os.path.join(data_path, "LICENSE_com.txt")),
->>>>>>> 9442e5f2
                 (os.path.join(cwd, "CHANGES.txt"),
                  os.path.join(data_path, "CHANGES_Utilities.txt")),
                 (os.path.join(cwd, "README_Fabric_com.txt"),
