#
# Copyright (c) 2011, 2013 Oracle and/or its affiliates. All rights reserved.
#
# This program is free software; you can redistribute it and/or modify
# it under the terms of the GNU General Public License as published by
# the Free Software Foundation; version 2 of the License.
#
# This program is distributed in the hope that it will be useful,
# but WITHOUT ANY WARRANTY; without even the implied warranty of
# MERCHANTABILITY or FITNESS FOR A PARTICULAR PURPOSE.  See the
# GNU General Public License for more details.
#
# You should have received a copy of the GNU General Public License
# along with this program; if not, write to the Free Software
# Foundation, Inc., 51 Franklin St, Fifth Floor, Boston, MA 02110-1301 USA
#

"""
This module contains classes and functions used to determine what MySQL
utilities are installed, their options, and usage. This module can be
used to allow a client to provide auto type and option completion.
"""

import glob
import os
import sys
import re
import subprocess

from mysql.utilities import AVAILABLE_UTILITIES
from mysql.utilities.common.format import print_dictionary_list
from mysql.utilities.exception import UtilError

_MAX_WIDTH = 78

# These utilities should not be used with the console
_EXCLUDE_UTILS = ['mysqluc',]


def get_util_path(default_path=''):
    """Find the path to the MySQL utilities

    This method will attempt to

    default_path[in]   provides known location of utilities
                       if provided, method will search this location first
                       before searching PYTHONPATH

    Returns string - path to utilities or None if not found
    """
    def _search_paths(needles, paths):
        for path in paths:
            norm_path = os.path.normpath(path)
            hay_stack = [os.path.join(norm_path, n) for n in needles]
            for needle in hay_stack:
                if os.path.isfile(needle):
                    return norm_path

        return None

    needle_name = 'mysqlreplicate'
    needles = [needle_name + ".py"]
    if os.name == "nt":
        needles.append(needle_name + ".exe")
    else:
        needles.append(needle_name)

    # Try the default by itself
    path_found = _search_paths(needles, [default_path])
    if path_found:
        return path_found

    # Try the pythonpath environment variable
    pythonpath = os.getenv("PYTHONPATH")
    if pythonpath:
        #This is needed on windows without a python setup, cause needs to
        #find the executable scripts.
        path = _search_paths(needles, [os.path.join(n, "../")
                                       for n in pythonpath.split(";", 1)])
        if path:
            return path
        path = _search_paths(needles, pythonpath.split(";", 1))
        if path:
            return path

    # Try the system paths
    path_found = _search_paths(needles, sys.path)
    if path_found:
        return path_found

    return None


class Utilities(object):
    """The utilities class can be used to discover what utilities are installed
    on the system as well as the usage and options for each utility.

    The list of utilities are read at initialization.

    This class is designed to support the following operations:

        get_util_matches()    - find all utilities that match a prefix
        get_option_matches()  - find all options that match a prefix for a
                                given utility
        get_usage()           - return the usage statement for a given utility
        show_utilities()      - display a 2-column list of utilities and their
                                descriptions
        show_options()        - display a 2-column list of the options for a
                                given utility including the name and
                                description of each option
    """

    def __init__(self, options={}):
        """Constructor
        """

        self.util_list = []
        self.width = options.get('width', _MAX_WIDTH)
        self.util_path = get_util_path(options.get('utildir', ''))
        self.find_utilities()


    def find_executable(self, util_name):
        """Search the system path for an executable matching the utility

        util_name[in]  Name of utility

        Returns string - name of executable (util_name or util_name.exe) or
                         original name if not found on the system path
        """
        paths = os.getenv("PATH").split(os.pathsep)
        for path in paths:
            found_path = glob.glob(os.path.join(path, util_name + "*"))
            if found_path:
                return os.path.split(found_path[0])[1]
        return util_name


    def find_utilities(self):
        """ Locate the utility scripts

        This method builds a list of utilities.
        """
        # Here we capture the parts of the --help output. We add the
        # extended help and helpful hints sections but these are ignored
        # until BUG#16238411 is implemented. These variables will make that
        # work a bit easier.
        pattern_usage = ("(?P<Version>.*?)"
                         "(?P<Usage>Usage:\s.*?)\w+\s\-\s" #this match first
                         # section <Usage> matching all till find a " - "
                         "(?P<Description>.*?)" # Description is the text next
                         # to " - " and till next match.
                         "(?P<O>\w*):"  # This is beginning of Options section
                         "(?P<Options>.*(?=^Introduction.\-{12})|.*$)"
                         # match Options till end or till find Introduction -.
                         "(?:^Introduction.\-{12}){0,1}"  # not catching group
                         "(?P<Introduction>.*(?=^Helpful\sHints.\-{13})|.*$)"
                         # captures Introduction (optional)
                         # it will match Introduction till end or till Hints -
                         "(?:^Helpful\sHints.\-{13}){0,1}"# not catching group
                         "(?P<Helpful_Hints>.*)"
                         # captures Helpful Hints (optional)
                         )
        self.program_usage = re.compile(pattern_usage, re.S|re.M)

        pattern_options = ("^(?P<Alias>\s\s\-.*?)\s{2,}" # Option Alias
                           # followed by 2 o more spaces is his description
                           "(?P<Desc>.*?)(?=^\s\s\-)" # description is all
                           # text till not found other alias in the form
                           # <-|--Alias> at the begining of the line.
                           )
        self.program_options = re.compile(pattern_options, re.S|re.M)

        pattern_option = "\s+\-\-(.*?)\s" # match Alias of the form <--Alias>
        self.program_option = re.compile(pattern_option)
        pattern_alias = "\s+\-(\w+)\s*" # match Alias of the form <-Alias>
        self.program_name = re.compile(pattern_alias)

        files = AVAILABLE_UTILITIES

        working_utils = []
        for file_name in files:
            parts = os.path.splitext(self.find_executable(file_name))
            # Only accept python files - not .pyc and others
            # Parts returns second as empty if does not have ext, so len is 2
            exts = ['.py', '.exe', '']
            if (parts[0] not in _EXCLUDE_UTILS and
                (len(parts) == 1 or (len(parts) == 2 and parts[1] in exts))):
                util_name = str(parts[0])
                if util_name not in working_utils:
                    util_info = self._get_util_info(self.util_path, util_name,
                                                    file_name, parts[1])
                    if util_info and util_info["usage"]:
                        self.util_list.append(util_info)
                        working_utils.append(util_name)

        self.util_list.sort(key=lambda util_list:util_list['name'])


    def _get_util_info(self, util_path, util_name, file_name, file_ext):
        """Get information about utility

        util_path[in]  path to utilities
        util_name[in]  name of utility to get information

        Returns dictionary - name, description, usage, options
        """
        # Get the --help output for the utility
        # Give priority to '.py' files
        if not file_ext:
            file_ext = '.py'
        command = "{0}{1}".format(util_name, file_ext)
        util_path = os.path.normpath(os.path.join(os.getcwd(), util_path))
        utility_path = os.path.join(util_path, command)
<<<<<<< HEAD

        if (not os.path.exists(utility_path) and
            not os.path.exists(os.path.join(os.getcwd(), utility_path))):
            utility_path = os.path.join(util_path, util_name)

        cmd = []
        if utility_path.endswith(".py"):
            cmd = ['python']
=======
        if not os.path.exists(utility_path):
            command = file_name
            
        # Check for running against .exe
        if utility_path.endswith(".exe"):
            cmd = []
        # Not using .exe
        else:
            cmd = [sys.executable]
>>>>>>> b6eb2de0

        cmd.extend([utility_path, "--help"])

        # Hide errors from stderr output
        out = open(os.devnull, 'w')

        try:
            proc = subprocess.Popen(cmd, shell=False,   
                                    stdout=subprocess.PIPE, stderr=out)
            stdout_temp = proc.communicate()[0]
        except OSError:
            # No such file or directory
            stdout_temp = ""

        # Parse the help output and save the information found
        alias = None
        usage = None
        description = None
        options = []
        option = None

        res = self.program_usage.match(stdout_temp.replace("\r", ""))
        if not res:
            print("WARNING: {0} failed to read options. This utility will "
                  "not be shown in 'help utilities' and cannot be accessed "
                  "from the console.".format(util_name))
            if "ERROR" in stdout_temp:
                print(stdout_temp)
            else:
                print("UNKNOWN. To diagnose, exit mysqluc and attempt the "
                      "command: {0} --help".format(util_name))
            sys.stdout.flush()   # Needed to ensure tests are deterministic

        Options = ""
        if not res:
            return None
        else:
            usage = res.group("Usage").replace("\n", "")
            desc_clean = res.group("Description").replace("\n", " ").split()
            description = (" ".join(desc_clean)) + " "
            #standardize string.
            Options =  res.group("Options") + "\n  -"

        res = self.program_options.findall(Options)

        for opt in res:
            option = {}
            name = self.program_option.search(opt[0] + " ")
            if name:
                option['name'] = str(name.group(1))
            alias = self.program_name.search(opt[0] + " ")
            if alias:
                option['alias'] = str(alias.group(1))
            else:
                option['alias'] = None

            desc_clean = opt[1].replace("\n"," ").split()
            option['description'] = " ".join(desc_clean)
            option['long_name'] = option['name']
            parts = option['name'].split('=')
            option['req_value'] = len(parts) == 2
            if option['req_value']:
                option['name'] = parts[0]
            if option:
                options.append(option)

        # Create dictionary for the information
        utility_data = {
            'name'        : util_name,
            'description' : description,
            'usage'       : usage,
            'options'     : options
        }
        return utility_data


    def get_util_matches(self, util_prefix):
        """Get list of utilities that match a prefix

        util_prefix[in] prefix for name of utility

        Returns dictionary entry for utility based on matching first n chars
        """
        matches = []
        if not util_prefix.lower().startswith('mysql'):
            util_prefix = 'mysql' + util_prefix
        for util in self.util_list:
            if util['name'][0:len(util_prefix)].lower() == util_prefix:
                matches.append(util)
        return matches


    def get_option_matches(self, util_info, option_prefix, find_alias=False):
        """Get list of option dictionary entries for options that match
        the prefix.

        util_info[in]     utility information
        option_prefix[in] prefix for option name
        find_alias[in]    if True, match alias (default = False)

        Returns list of dictionary items that match prefix
        """
        # Check type of util_info
        if util_info is None or util_info == {} or \
           not type(util_info) == type({}):
            raise UtilError("Empty or invalide utility dictionary.")

        matches = []

        stop = len(option_prefix)
        for option in util_info['options']:
            if option is None:
                continue
            name = option.get('name', None)
            if name is None:
                continue
            if find_alias:
                if option.get('alias', '') == option_prefix:
                    matches.append(option)
            else:
                if name[0:stop] == option_prefix:
                    matches.append(option)

        return matches


    def show_utilities(self, list=None):
        """Show list of utilities as a 2-column list.

        list[in]       list of utilities to print - default is None
                       which means print all utilities
        """

        if list is None:
            list_of_utilities = self.util_list
        else:
            list_of_utilities = list
        print
        if len(list_of_utilities) > 0:
            print_dictionary_list(['Utility', 'Description'],
                                  ['name', 'description'],
                                  list_of_utilities, self.width)
        else:
            print
            print "No utilities match the search term."
        print


    def get_options_dictionary(self, options):
        """Retrieve the options dictionary.

        This method builds a new dictionary that contains the options for the
        utilities read.

        options[in]        list of options for utilities.

        Return dictionary - list of options for all utilities.
        """
        dictionary_list = []
        for option in options:
            name = option.get('long_name', '')
            if len(name) == 0:
                continue
            name = '--' + name
            alias = option.get('alias', None)
            if alias is not None:
                name = '-' + alias + ", " + name
            item = {
                'long_name'   : name,
                'description' : option.get('description', '')
            }
            dictionary_list.append(item)

        return dictionary_list


    def show_options(self, options):
        """Show list of options for a utility by name.

        options[in]    structure containing the options

        This method displays a list of the options and their descriptions
        for the given utility.
        """
        if len(options) > 0:
            dictionary_list = self.get_options_dictionary(options)
            print
            print
            print_dictionary_list(['Option', 'Description'],
                                  ['long_name', 'description'],
                                  dictionary_list, self.width)
            print


    def get_usage(self, util_info):
        """Get the usage statement for the utility

        util_info[in]  dictionary entry for utility information

        Returns string usage statement
        """
        # Check type of util_info
        if util_info is None or util_info == {} or \
           not type(util_info) == type({}):
            return False

        return util_info['usage']<|MERGE_RESOLUTION|>--- conflicted
+++ resolved
@@ -212,26 +212,15 @@
         command = "{0}{1}".format(util_name, file_ext)
         util_path = os.path.normpath(os.path.join(os.getcwd(), util_path))
         utility_path = os.path.join(util_path, command)
-<<<<<<< HEAD
-
-        if (not os.path.exists(utility_path) and
-            not os.path.exists(os.path.join(os.getcwd(), utility_path))):
-            utility_path = os.path.join(util_path, util_name)
-
-        cmd = []
-        if utility_path.endswith(".py"):
-            cmd = ['python']
-=======
         if not os.path.exists(utility_path):
             command = file_name
-            
+
         # Check for running against .exe
         if utility_path.endswith(".exe"):
             cmd = []
         # Not using .exe
         else:
             cmd = [sys.executable]
->>>>>>> b6eb2de0
 
         cmd.extend([utility_path, "--help"])
 
@@ -239,7 +228,7 @@
         out = open(os.devnull, 'w')
 
         try:
-            proc = subprocess.Popen(cmd, shell=False,   
+            proc = subprocess.Popen(cmd, shell=False,
                                     stdout=subprocess.PIPE, stderr=out)
             stdout_temp = proc.communicate()[0]
         except OSError:
