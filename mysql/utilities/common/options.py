#
# Copyright (c) 2010, 2013, Oracle and/or its affiliates. All rights reserved.
#
# This program is free software; you can redistribute it and/or modify
# it under the terms of the GNU General Public License as published by
# the Free Software Foundation; version 2 of the License.
#
# This program is distributed in the hope that it will be useful,
# but WITHOUT ANY WARRANTY; without even the implied warranty of
# MERCHANTABILITY or FITNESS FOR A PARTICULAR PURPOSE.  See the
# GNU General Public License for more details.
#
# You should have received a copy of the GNU General Public License
# along with this program; if not, write to the Free Software
# Foundation, Inc., 51 Franklin St, Fifth Floor, Boston, MA 02110-1301 USA
#

"""
This module contains the following methods design to support common option
parsing among the multiple utilities.

Methods:
  setup_common_options()     Setup standard options for utilities
  parse_connection()         Parse connection parameters
"""

import copy
import optparse
import os.path
import re

from mysql.utilities import VERSION_FRM
from mysql.utilities.exception import FormatError
from mysql.utilities.exception import UtilError
from optparse import Option as CustomOption, OptionValueError as ValueError

from mysql.utilities.common.my_print_defaults import MyDefaultsReader
from mysql.utilities.common.my_print_defaults import my_login_config_exists
from mysql.utilities.common.my_print_defaults import my_login_config_path

_PERMITTED_FORMATS = ["grid", "tab", "csv", "vertical"]
_PERMITTED_DIFFS = ["unified", "context", "differ"]
_PERMITTED_RPL_DUMP = ["master", "slave"]

def prefix_check_choice(option, opt, value):
    """Check option values using case insensitive prefix compare

    This method checks to see if the value specified is a prefix of one of the
    choices. It converts the string provided by the user (value) to lower case
    to permit case insensitive comparison of the user input. If multiple
    choices are found for a prefix, an error is thrown. If the value being
    compared does not match the list of choices, an error is thrown.

    option[in]             Option class instance
    opt[in]                option name
    value[in]              the value provided by the user

    Returns string - valid option chosen
    """
    choices = ", ".join(map(repr, option.choices)) # String of choices

    # Get matches for prefix given
    alts = [alt for alt in option.choices if alt.startswith(value.lower())]
    if len(alts) == 1:   # only 1 match
       return alts[0]
    elif len(alts) > 1:  # multiple matches
        raise ValueError(("option %s: there are multiple prefixes matching: "
                          "%r (choose from %s)") % (opt, value, choices))

    # Doesn't match. Show user possible choices.
    raise ValueError("option %s: invalid choice: %r (choose from %s)"
                     % (opt, value, choices))


class CaseInsensitiveChoicesOption(CustomOption):
    """Case insensitive choices option class

    This is an extension of the Option class. It replaces the check_choice
    method with the prefix_check_choice() method above to provide
    shortcut aware choice selection. It also ensures the choice compare is
    done with a case insensitve test.
    """
    TYPE_CHECKER = copy.copy(CustomOption.TYPE_CHECKER)
    TYPE_CHECKER["choice"] = prefix_check_choice

    def __init__(self, *opts, **attrs):
        if 'choices' in attrs:
            attrs['choices'] = [ attr.lower() for attr in attrs['choices'] ]
        CustomOption.__init__(self, *opts, **attrs)


def setup_common_options(program_name, desc_str, usage_str,
                         append=False, server=True,
                         server_default="root@localhost:3306"):
    """Setup option parser and options common to all MySQL Utilities.

    This method creates an option parser and adds options for user
    login and connection options to a MySQL database system including
    user, password, host, socket, and port.

    program_name[in]   The program name
    desc_str[in]       The description of the utility
    usage_str[in]      A brief usage example
    append[in]         If True, allow --server to be specified multiple times
                       (default = False)
    server[in]         If True, add the --server option
                       (default = True)
    server_default[in] Default value for option
                       (default = "root@localhost:3306")

    Returns parser object
    """

    parser = optparse.OptionParser(
        version=VERSION_FRM.format(program=program_name),
        description=desc_str,
        usage=usage_str,
        add_help_option=False,
        option_class=CaseInsensitiveChoicesOption)
    parser.add_option("--help", action="help", help="display a help message "
                      "and exit")

    if server:
        # Connection information for the first server
        if append:
            parser.add_option("--server", action="append", dest="server",
                              help="connection information for the server in "
                              "the form: <user>[:<password>]@<host>[:<port>]"
                              "[:<socket>] or <login-path>[:<port>]"
                              "[:<socket>].")
        else:
            parser.add_option("--server", action="store", dest="server",
                              type="string", default=server_default,
                              help="connection information for the server in "
                              "the form: <user>[:<password>]@<host>[:<port>]"
                              "[:<socket>] or <login-path>[:<port>]"
                              "[:<socket>].")

    return parser


_SKIP_VALUES = (
    "tables","views","triggers","procedures",
    "functions","events","grants","data",
    "create_db"
)

def add_skip_options(parser):
    """Add the common --skip options for database utilties.

    parser[in]        the parser instance
    """
    parser.add_option("--skip", action="store", dest="skip_objects",
                      default=None, help="specify objects to skip in the "
                      "operation in the form of a comma-separated list (no "
                      "spaces). Valid values = tables, views, triggers, proc"
                      "edures, functions, events, grants, data, create_db")


def check_skip_options(skip_list):
    """Check skip options for validity

    skip_list[in]     List of items from parser option.

    Returns new skip list with items converted to upper case.
    """

    from mysql.utilities.exception import UtilError

    new_skip_list = []
    if skip_list is not None:
        items = skip_list.split(",")
        for object in items:
            obj = object.lower()
            if obj in _SKIP_VALUES:
                new_skip_list.append(obj)
            else:
                raise UtilError("The value %s is not a valid value for "
                                "--skip." % object)
    return new_skip_list


def add_format_option(parser, help_text, default_val, sql=False):
    """Add the format option.

    parser[in]        the parser instance
    help_text[in]     help text
    default_val[in]   default value
    sql[in]           if True, add 'sql' format
                      default=False

    Returns corrected format value
    """
    formats = _PERMITTED_FORMATS
    if sql:
        formats.append('sql')
    parser.add_option("-f", "--format", action="store", dest="format",
                      default=default_val, help=help_text, type="choice",
                      choices=formats)


def add_format_option_with_extras(parser, help_text, default_val,
                                  extra_formats):
    """Add the format option.

    parser[in]        the parser instance
    help_text[in]     help text
    default_val[in]   default value
    extra_formats[in] list of additional formats to support

    Returns corrected format value
    """
    formats = _PERMITTED_FORMATS
    formats.extend(extra_formats)
    parser.add_option("-f", "--format", action="store", dest="format",
                      default=default_val, help=help_text, type="choice",
                      choices=formats)


def add_verbosity(parser, quiet=True):
    """Add the verbosity and quiet options.

    parser[in]        the parser instance
    quiet[in]         if True, include the --quiet option
                      (default is True)

    """
    parser.add_option("-v", "--verbose", action="count", dest="verbosity",
                      help="control how much information is displayed. "
                      "e.g., -v = verbose, -vv = more verbose, -vvv = debug")
    if quiet:
        parser.add_option("-q", "--quiet", action="store_true", dest="quiet",
                          help="turn off all messages for quiet execution.",
                          default=False)


def check_verbosity(options):
    """Check to see if both verbosity and quiet are being used.
    """
    # Warn if quiet and verbosity are both specified
    if options.quiet is not None and options.quiet and \
       options.verbosity is not None and options.verbosity > 0:
        print "WARNING: --verbosity is ignored when --quiet is specified."
        options.verbosity = None


def add_changes_for(parser):
    """Add the changes_for option.

    parser[in]        the parser instance
    """
    parser.add_option("--changes-for", action="store", dest="changes_for",
                      type="choice", default="server1", help="specify the "
                      "server to show transformations to match the other "
                      "server. For example, to see the transformation for "
                      "transforming server1 to match server2, use "
                      "--changes-for=server1. Valid values are 'server1' or "
                      "'server2'. The default is 'server1'.",
                      choices=['server1', 'server2'])


def add_reverse(parser):
    """Add the show-reverse option.

    parser[in]        the parser instance
    """
    parser.add_option("--show-reverse", action="store_true", dest="reverse",
                      default=False, help="produce a transformation report "
                      "containing the SQL statements to conform the object "
                      "definitions specified in reverse. For example if "
                      "--changes-for is set to server1, also generate the "
                      "transformation for server2. Note: the reverse changes "
                      "are annotated and marked as comments.")


def add_difftype(parser, allow_sql=False, default="unified"):
    """Add the difftype option.

    parser[in]        the parser instance
    allow_sql[in]     if True, allow sql as a valid option
                      (default is False)
    default[in]       the default option
                      (default is unified)
    """
    choice_list = ['unified', 'context', 'differ']
    if allow_sql:
        choice_list.append('sql')
    parser.add_option("-d", "--difftype", action="store", dest="difftype",
                      type="choice", default="unified", choices=choice_list,
                      help="display differences in context format in one of "
                      "the following formats: [%s] (default: unified)." %
                      '|'.join(choice_list))


def add_engines(parser):
    """Add the engine and default-storage-engine options.

    parser[in]        the parser instance
    """
    # Add engine
    parser.add_option("--new-storage-engine", action="store", dest="new_engine",
                      default=None, help="change all tables to use this "\
                      "storage engine if storage engine exists on the destination.")
    # Add default storage engine
    parser.add_option("--default-storage-engine", action="store",
                      dest="def_engine", default=None, help="change all "
                      "tables to use this storage engine if the original "
                      "storage engine does not exist on the destination.")


def check_engine_options(server, new_engine, def_engine,
                         fail=False, quiet=False):
    """Check to see if storage engines specified in options exist.

    This method will check to see if the storage engine in new exists on the
    server. If new_engine is None, the check is skipped. If the storage engine
    does not exist and fail is True, an exception is thrown else if quiet is
    False, a warning message is printed.

    Similarly, def_engine will be checked and if not present and fail is True,
    an exception is thrown else if quiet is False a warning is printed.

    server[in]         server instance to be checked
    new_engine[in]     new storage engine
    def_engine[in]     default storage engine
    fail[in]           If True, issue exception on failure else print warning
                       default = False
    quiet[in]          If True, suppress warning messages (not exceptions)
                       default = False
    """
    def _find_engine(server, target, message, fail, default):
        if target is not None:
            found = server.has_storage_engine(target)
            if not found and fail:
                raise UtilError(message)
            elif not found and not quiet:
                print message

    engines = server.get_storage_engines()
    message = "WARNING: %s storage engine %s is not supported on the server."

    _find_engine(server, new_engine,
                 message % ("New", new_engine),
                 fail, quiet)
    _find_engine(server, def_engine,
                 message % ("Default", def_engine),
                 fail, quiet)


def add_all(parser, objects):
    """Add the --all option.

    parser[in]        the parser instance
    objects[in]       name of the objects for which all includes
    """
    parser.add_option("-a", "--all", action="store_true", dest="all",
                      default=False, help="include all %s" % objects)


def check_all(parser, options, args, objects):
    """Check to see if both all and specific arguments are used.

    This method will throw an exception if there are arguments listed and
    the all option has been turned on.

    parser[in]        the parser instance
    options[in]       command options
    args[in]          arguments list
    objects[in]       name of the objects for which all includes
    """
    if options.all and len(args) > 0:
        parser.error("You cannot use the --all option with a list of "
                     "%s." % objects)


def add_locking(parser):
    """Add the --locking option.

    parser[in]        the parser instance
    """
    parser.add_option("--locking", action="store", dest="locking",
                      type="choice", default="snapshot",
                      choices=['no-locks', 'lock-all', 'snapshot'],
                      help="choose the lock type for the operation: no-locks "
                      "= do not use any table locks, lock-all = use table "
                      "locks but no transaction and no consistent read, "
                      "snaphot (default): consistent read using a single "
                      "transaction.")


def add_regexp(parser):
    """Add the --regexp option.

    parser[in]        the parser instance
    """
    parser.add_option("-G", "--basic-regexp", "--regexp", dest="use_regexp",
                      action="store_true", default=False, help="use 'REGEXP' "
                      "operator to match pattern. Default is to use 'LIKE'.")


def add_rpl_user(parser, default_val="rpl:rpl"):
    """Add the --rpl-user option.

    parser[in]        the parser instance
    default_val[in]   default value for user, password
                      Default = rpl, rpl
    """
    parser.add_option("--rpl-user", action="store", dest="rpl_user",
                      type="string", default=default_val,
                      help="the user and password for the replication "
                           "user requirement, in the form: <user>[:<password>]"
                           " or <login-path>. E.g. rpl:passwd - By default = "
                           "%default")


def add_rpl_mode(parser, do_both=True, add_file=True):
    """Add the --rpl and --rpl-file options.

    parser[in]        the parser instance
    do_both[in]       if True, include the "both" value for the --rpl option
                      Default = True
    add_file[in]      if True, add the --rpl-file option
                      Default = True
    """
    rpl_mode_both = ""
    rpl_mode_options = _PERMITTED_RPL_DUMP
    if do_both:
        rpl_mode_options.append("both")
        rpl_mode_both = ", and 'both' = include 'master' and 'slave' " + \
                        "options where applicable"
    parser.add_option("--rpl", "--replication", dest="rpl_mode", action="store",
                      help="include replication information. Choices = 'master'"
                      " = include the CHANGE MASTER command using source "
                      "server as the master, 'slave' = include the CHANGE "
                      "MASTER command using the destination server's master "
                      "information%s." % rpl_mode_both,
                      choices=rpl_mode_options)
    if add_file:
        parser.add_option("--rpl-file", "--replication-file", dest="rpl_file",
                          action="store", help="path and file name to place the "
                          "replication information generated. Valid on if the "
                          "--rpl option is specified.")


def check_rpl_options(parser, options):
    """Check replication dump options for validity

    This method ensures the optional --rpl-* options are valid only when
    --rpl is specified.

    parser[in]        the parser instance
    options[in]       command options
    """
    if options.rpl_mode is None:
        errors = []
        if parser.has_option("--comment-rpl") and options.rpl_file is not None:
            errors.append("--rpl-file")

        if options.rpl_user is not None:
            errors.append("--rpl-user")

        # It's Ok if the options do not include --comment-rpl
        if parser.has_option("--comment-rpl") and options.comment_rpl:
            errors.append("--comment-rpl")

        if len(errors) > 1:
            num_opt_str = "s"
        else:
            num_opt_str = ""

        if len(errors) > 0:
            parser.error("The %s option%s must be used with the --rpl "
                         "option." % (", ".join(errors), num_opt_str))



def add_failover_options(parser):
    """Add the common failover options.

    This adds the following options:

      --candidates
      --discover-slaves-login
      --exec-after
      --exec-before
      --log
      --log-age
      --master
      --max-position
      --ping
      --seconds-behind
      --slaves
      --timeout

    parser[in]        the parser instance
    """
    parser.add_option("--candidates", action="store", dest="candidates",
                      type="string", default=None,
                      help="connection information for candidate slave servers"
                      " for failover in the form: <user>[:<password>]@<host>[:"
                      "<port>][:<socket>] or <login-path>[:<port>][:<socket>]."
                      " Valid only with failover command. List multiple slaves"
                      " in comma-separated list.")

    parser.add_option("--discover-slaves-login", action="store", dest="discover",
                      default=None, type="string", help="at startup, query "
                      "master for all registered slaves and use the user name "
                      "and password specified to connect. Supply the user and "
                      "password in the form <user>[:<password>] or "
                      "<login-path>. For example, --discover-slaves-login="
                      "joe:secret will use 'joe' as the user and 'secret' as "
                      "the password for each discovered slave.")

    parser.add_option("--exec-after", action="store", dest="exec_after",
                      default=None, type="string", help="name of script to "
                      "execute after failover or switchover")

    parser.add_option("--exec-before", action="store", dest="exec_before",
                      default=None, type="string", help="name of script to "
                      "execute before failover or switchover")

    parser.add_option("--log", action="store", dest="log_file", default=None,
                      type="string", help="specify a log file to use for "
                      "logging messages")

    parser.add_option("--log-age", action="store", dest="log_age", default=7,
                      type="int", help="specify maximum age of log entries in "
                      "days. Entries older than this will be purged on startup. "
                      "Default = 7 days.")

    parser.add_option("--master", action="store", dest="master", default=None,
                      type="string", help="connection information for master "
                      "server in the form: <user>[:<password>]@<host>[:<port>]"
                      "[:<socket>] or <login-path>[:<port>][:<socket>]")

    parser.add_option("--max-position", action="store", dest="max_position",
                      default=0, type="int", help="Used to detect slave "
                      "delay. The maximum difference between the master's "
                      "log position and the slave's reported read position of "
                      "the master. A value greater than this means the slave "
                      "is too far behind the master. Default is 0.")

    parser.add_option("--ping", action="store", dest="ping", default=None,
                      help="Number of ping attempts for detecting downed "
                      "server.")

    parser.add_option("--seconds-behind", action="store", dest="max_delay",
                      default=0, type="int", help="Used to detect slave "
                      "delay. The maximum number of seconds behind the master "
                      "permitted before slave is considered behind the master. "
                      "Default is 0.")

    parser.add_option("--slaves", action="store", dest="slaves",
                      type="string", default=None,
                      help="connection information for slave servers in "
                      "the form: <user>[:<password>]@<host>[:<port>]"
                      "[:<socket>] or <login-path>[:<port>][:<socket>]. "
                      "List multiple slaves in comma-separated list.")

<<<<<<< HEAD
    parser.add_option("--timeout", action="store", dest="timeout", default=3,
=======
    parser.add_option("--timeout", action="store", dest="timeout", default=300,
>>>>>>> 3606df3f
                      help="Maximum timeout in seconds to wait for each "
                      "replication command to complete. For example, timeout "
                      "for slave waiting to catch up to master. "
                      "Default = 300.")


def check_server_lists(parser, master, slaves):
    """Check to see if master is listed in slaves list

    Returns bool - True = master not in slaves, issue error if it appears
    """
    if slaves:
        for slave in slaves.split(',', 1):
            if master == slave:
                parser.error("You cannot list the master as a slave.")

    return True


def obj2sql(obj):
    """Convert a Python object to an SQL object.

    This function convert Python objects to SQL values using the
    conversion functions in the database connector package."""
    from mysql.connector.conversion import MySQLConverter
    return MySQLConverter().quote(obj)


_CONN_USERPASS = re.compile(
    r"(\w+)"                     # User name
    r"(?:\:(\w+))?"              # Optional password
    )

_CONN_LOGINPATH = re.compile(
    r"(\w+)"                     # login-path
    r"(?:\:(\d+))?"              # Optional port number
    r"(?:\:([\/\\w+.\w+.\-]+))?" # Optional path to socket
    )

_CONN_QUOTEDHOST = re.compile(
    r"((?:^[\'].*[\'])|(?:^[\"].*[\"]))" # quoted host name
    r"(?:\:(\d+))?"              # Optional port number
    r"(?:\:([\/\\w+.\w+.\-]+))?" # Optional path to socket
    )

_CONN_IPv4 = re.compile(
    # we match either: labels sized from 1-63 chars long, first label has alpha character
    # or we match IPv4 addresses
    # it is missing a RE for IPv6
    r"((?:(?:(?:(?!-)(?:[\w\d-])*[A-Za-z](?:[\w\d-])*(?:(?<!-))){1,63})"
     "(?:(?:\.)?(?:(?!-)[\w\d-]{1,63}(?<!-)))*|"
     "(?:[\d]{1,3}(?:\.[\d]{1,3})(?:\.[\d]{1,3})(?:\.[\d]{1,3}))))"
                                 # Domain name or IP address
    r"(?:\:(\d+))?"              # Optional port number
    r"(?:\:([\/\\w+.\w+.\-]+))?" # Optional path to socket
    )

_CONN_IPv4_NUM_ONLY = re.compile(
    # we match IPv4 addresses only
    r"(?:[\d]{1,3}(?:\.[\d]{1,3})(?:\.[\d]{1,3})(?:\.[\d]{1,3}))"
    )

_CONN_IPv6 = re.compile(
    r"((?!.*::.*::)"             # Only a single whildcard allowed
     "(?:(?!:)|:(?=:))"          # Colon iff it would be part of a wildcard
     "(?:"                       # Repeat 6 times:
     "[0-9a-f]{0,4}"             #   A group of at most four hexadecimal digits
     "(?:(?<=::)|(?<!::):)"      #   Colon unless preceded by wildcard
     "){6}(?:"                   # Either
     "[0-9a-f]{0,4}"             #   Another group
     "(?:(?<=::)|(?<!::):)"      #   Colon unless preceded by wildcard
     "[0-9a-f]{0,4}"             #   Last group
     "(?:(?<=::)"                #   Colon iff preceded by exacly one colon
     "|(?<!:)|(?<=:)(?<!::) :)"  # OR
     "|"                         #   A v4 address with NO leading zeros
     "(?:25[0-4]|2[0-4]\d|1\d\d|[1-9]?\d)"
     "(?: \.(?:25[0-4]|2[0-4]\d|1\d\d|[1-9]?\d)){3}))"
    r"(?:\:(\d+))?"              # Optional port number
    r"(?:\:([\/\\w+.\w+.\-]+))?" # Optional path to socket
    )

_BAD_CONN_FORMAT = ("Connection '{0}' cannot be parsed. Please review the "
                    "used connection string (accepted formats: "
                    "<user>[:<password>]@<host>[:<port>][:<socket>] or "
                    "<login-path>[:<port>][:<socket>])")
_BAD_QUOTED_HOST = "Connection '{0}' has a malformed quoted host"


def hostname_is_ip(hostname):
    """Determine hostname is an IP address.

    Return bool - True = is IP address
    """
    if len(hostname.split(":")) <= 3:  # if fewer colons, must be IPv4
        grp = _CONN_IPv4_NUM_ONLY.match(hostname)
    else:
        grp = _CONN_IPv6.match(hostname)
    if not grp:
        return False
    return True


def parse_connection(connection_values, my_defaults_reader=None, options={}):
    """Parse connection values.

    The function parses a connection specification of one of the forms::

      - user[:password]@host[:port][:socket]
      - login-path[:port][:socket]

    A dictionary is returned containing the connection parameters. The
    function is designed so that it shall be possible to use it with a
    ``connect`` call in the following manner::

      options = parse_connection(spec)
      conn = mysql.connector.connect(**options)

    conn_values[in]         Connection values in the form:
                            user:password@host:port:socket
                            or login-path:port:socket
    my_defaults_reader[in]  Instance of MyDefaultsReader to read the
                            information of the login-path from configuration
                            files. By default, the value is None.
    options[in]             Dictionary of options (e.g. basedir), from the used
                            utility. By default, it set with an empty
                            dictionary. Note: also supports options values
                            from optparse.

    Notes:

    This method validates IPv4 addresses and standard IPv6 addresses.

    This method accepts quoted host portion strings. If the host is marked
    with quotes, the code extracts this without validation and assigns it to
    the host variable in the returned tuple. This allows users to specify host
    names and IP addresses that are outside of the supported validation.

    Returns dictionary (user, passwd, host, port, socket)
            or raise an exception if parsing error
    """

    def _match(pattern, search_str):
        grp = pattern.match(search_str)
        if not grp:
            raise FormatError(_BAD_CONN_FORMAT.format(connection_values))
        return grp.groups()

    # Split on the '@' to determine the connection string format.
    conn_format = connection_values.split('@')

    if len(conn_format) == 1:
        # No '@' then handle has in the format: login-path[:port][:socket]
        login_path, port, socket = _match(_CONN_LOGINPATH, conn_format[0])

        #Check if the login configuration file (.mylogin.cnf) exists
        if login_path and not my_login_config_exists():
            raise UtilError(".mylogin.cnf was not found at is default "
                            "location: %s."
                            "Please configure your login-path data before "
                            "using it (use the mysql_config_editor tool)."
                            % my_login_config_path())

        # If needed, create a MyDefaultsReader and search for my_print_defaults
        # tool.
        if not my_defaults_reader:
            my_defaults_reader = MyDefaultsReader(options)
        elif not my_defaults_reader.tool_path:
            my_defaults_reader.search_my_print_defaults_tool()

        # Check if the my_print_default tool is able to read a login-path from
        # the mylogin configuration file
        if not my_defaults_reader.check_login_path_support():
            raise UtilError("the used my_print_defaults tool does not "
                            "support login-path options: %s. "
                            "Please confirm that the location to a tool with "
                            "login-path support is included in the PATH "
                            "(at the beginning)."
                            % my_defaults_reader.tool_path)

        # Read and parse the login-path data (i.e., user, password and host)
        login_path_data = my_defaults_reader.get_group_data(login_path)

        if login_path_data:
            user = login_path_data.get('user', None)
            passwd = login_path_data.get('password', None)
            host = login_path_data.get('host', None)
            if not port:
                port = login_path_data.get('port', 3306)
            if not socket:
                socket = login_path_data.get('socket', None)
        else:
            raise UtilError("No login credentials found for login-path: %s. "
                            "Please review the used connection string: %s"
                            % (login_path, connection_values))

    elif len(conn_format) == 2:

        # Handle as in the format: user[:password]@host[:port][:socket]
        userpass, hostportsock = conn_format

        # Get user, password
        user, passwd = _match(_CONN_USERPASS, userpass)

        # Handle host, port and socket
        if len(hostportsock) <= 0:
            raise FormatError(_BAD_CONN_FORMAT.format(connection_values))

        if hostportsock[0] in ['"', "'"]:
            # need to strip the quotes
            host, port, socket = _match(_CONN_QUOTEDHOST, hostportsock)
            if host[0] == '"':
                host = host.strip('"')
            if host[0] == "'":
                host = host.strip("'")
        elif len(hostportsock.split(":")) <= 3:  # if fewer colons, must be IPv4
            host, port, socket = _match(_CONN_IPv4, hostportsock)
        else:
            host, port, socket = _match(_CONN_IPv6, hostportsock)

    else:
        # Unrecognized format
        raise FormatError(_BAD_CONN_FORMAT.format(connection_values))

    # Set parsed connection values
    connection = {
        "user"   : user,
        "host"   : host,
        "port"   : int(port) if port else 3306,
        "passwd" : passwd if passwd else ''
    }

    # Handle optional parameters. They are only stored in the dict if
    # they were provided in the specifier.
    if socket is not None and os.name == "posix":
        connection['unix_socket'] = socket

    return connection


def parse_user_password(userpass_values, my_defaults_reader=None, options={}):
    """ This function parses a string with the user/password credentials.

    This function parses the login string, determines the used format, i.e.
    user[:password] or login-path. If the ':' (colon) is not in the login
    string, the it can refer to a login-path or to a username (without a
    password). In this case, first it is assumed that the specified value is a
    login-path and the function attempts to retrieve the associated username
    and password, in a quiet way (i.e., without raising exceptions). If it
    fails to retrieve the login-path data, then the value is assumed to be a
    username.

    userpass_values[in]     String indicating the user/password credentials. It
                            must be in the form: user[:password] or login-path.
    my_defaults_reader[in]  Instance of MyDefaultsReader to read the
                            information of the login-path from configuration
                            files. By default, the value is None.
    options[in]             Dictionary of options (e.g. basedir), from the used
                            utility. By default, it set with an empty
                            dictionary. Note: also supports options values
                            from optparse.

    Returns a tuple with the username and password.
    """
    # Split on the ':' to determine if a login-path is used.
    login_values = userpass_values.split(':')
    if len(login_values) == 1:
        # Format is login-path or user (without a password): First, assume it
        # is a login-path and quietly try to retrieve the user and password.
        # If it fails, assume a user name is being specified.

        #Check if the login configuration file (.mylogin.cnf) exists
        if login_values[0] and not my_login_config_exists():
            return login_values[0], None

        if not my_defaults_reader:
            # Attempt to create the MyDefaultsReader
            try:
                my_defaults_reader = MyDefaultsReader(options)
            except UtilError:
                # Raise an UtilError when my_print_defaults tool is not found.
                return login_values[0], None
        elif not my_defaults_reader.tool_path:
            # Try to find the my_print_defaults tool
            try:
                my_defaults_reader.search_my_print_defaults_tool()
            except UtilError:
                # Raise an UtilError when my_print_defaults tool is not found.
                return login_values[0], None

        # Check if the my_print_default tool is able to read a login-path from
        # the mylogin configuration file
        if not my_defaults_reader.check_login_path_support():
            return login_values[0], None

        # Read and parse the login-path data (i.e., user and password)
        try:
            loginpath_data = my_defaults_reader.get_group_data(login_values[0])
            if loginpath_data:
                user = loginpath_data.get('user', None)
                passwd = loginpath_data.get('password', None)
                return user, passwd
            else:
                return login_values[0], None
        except UtilError:
            # Raise an UtilError if unable to get the login-path group data
            return login_values[0], None

    elif len(login_values) == 2:
        # Format is user:password; return a tuple with the user and password
        return login_values[0], login_values[1]
    else:
        # Invalid user credentials format
        return FormatError("Unable to parse the specified user credentials "
                           "(accepted formats: <user>[:<password> or "
                           "<login-path>): %s" % userpass_values)


def add_basedir_option(parser):
    """ Add the --basedir option.
    """
    parser.add_option("--basedir", action="store", dest="basedir",
                      default=None, type="string",
                      help="the base directory for the server")


def check_basedir_option(parser, opt_basedir):
    """ Check if the specified --basedir option is valid.
    """
    if opt_basedir and not os.path.isdir(opt_basedir):
        parser.error("The specified path for --basedir option is not a "
                     "directory: %s" % opt_basedir)<|MERGE_RESOLUTION|>--- conflicted
+++ resolved
@@ -557,11 +557,7 @@
                       "[:<socket>] or <login-path>[:<port>][:<socket>]. "
                       "List multiple slaves in comma-separated list.")
 
-<<<<<<< HEAD
-    parser.add_option("--timeout", action="store", dest="timeout", default=3,
-=======
     parser.add_option("--timeout", action="store", dest="timeout", default=300,
->>>>>>> 3606df3f
                       help="Maximum timeout in seconds to wait for each "
                       "replication command to complete. For example, timeout "
                       "for slave waiting to catch up to master. "
