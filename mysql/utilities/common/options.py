#
# Copyright (c) 2010, 2014, Oracle and/or its affiliates. All rights reserved.
#
# This program is free software; you can redistribute it and/or modify
# it under the terms of the GNU General Public License as published by
# the Free Software Foundation; version 2 of the License.
#
# This program is distributed in the hope that it will be useful,
# but WITHOUT ANY WARRANTY; without even the implied warranty of
# MERCHANTABILITY or FITNESS FOR A PARTICULAR PURPOSE.  See the
# GNU General Public License for more details.
#
# You should have received a copy of the GNU General Public License
# along with this program; if not, write to the Free Software
# Foundation, Inc., 51 Franklin St, Fifth Floor, Boston, MA 02110-1301 USA
#

"""
This module contains the following methods design to support common option
parsing among the multiple utilities.

Methods:
  setup_common_options()     Setup standard options for utilities
"""

import copy
import optparse
import os.path
import re

from optparse import Option as CustomOption, OptionValueError
from ip_parser import find_password

from mysql.utilities import LICENSE_FRM, VERSION_FRM
from mysql.utilities.exception import UtilError, FormatError
from mysql.connector.conversion import MySQLConverter
from mysql.utilities.common.messages import PARSE_ERR_OBJ_NAME_FORMAT
from mysql.utilities.common.my_print_defaults import (MyDefaultsReader,
                                                      my_login_config_exists)
from mysql.utilities.common.pattern_matching import REGEXP_QUALIFIED_OBJ_NAME
from mysql.utilities.common.sql_transform import (is_quoted_with_backticks,
                                                  remove_backtick_quoting)


_PERMITTED_FORMATS = ["grid", "tab", "csv", "vertical"]
_PERMITTED_DIFFS = ["unified", "context", "differ"]
_PERMITTED_RPL_DUMP = ["master", "slave"]


class UtilitiesParser(optparse.OptionParser):
    """Special subclass of parser that allows showing of version information
       when --help is used.
    """

    def print_help(self, output=None):
        """Show version information before help
        """
        print self.version
        optparse.OptionParser.print_help(self, output)

    def format_epilog(self, formatter):
        return self.epilog if self.epilog is not None else ''


def prefix_check_choice(option, opt, value):
    """Check option values using case insensitive prefix compare

    This method checks to see if the value specified is a prefix of one of the
    choices. It converts the string provided by the user (value) to lower case
    to permit case insensitive comparison of the user input. If multiple
    choices are found for a prefix, an error is thrown. If the value being
    compared does not match the list of choices, an error is thrown.

    option[in]             Option class instance
    opt[in]                option name
    value[in]              the value provided by the user

    Returns string - valid option chosen
    """
    # String of choices
    choices = ", ".join([repr(choice) for choice in option.choices])

    # Get matches for prefix given
    alts = [alt for alt in option.choices if alt.startswith(value.lower())]
    if len(alts) == 1:   # only 1 match
        return alts[0]
    elif len(alts) > 1:  # multiple matches
        raise OptionValueError(
            ("option %s: there are multiple prefixes "
             "matching: %r (choose from %s)") % (opt, value, choices))

    # Doesn't match. Show user possible choices.
    raise OptionValueError("option %s: invalid choice: %r (choose from %s)"
                           % (opt, value, choices))


def license_callback(self, opt, value, parser, *args, **kwargs):
    """Show license information and exit.
    """
    print(LICENSE_FRM.format(program=parser.prog))
    parser.exit()


def path_callback(option, opt, value, parser):
    """Verify that the given path is an existing file. If it is then add it
    to the parser values.

    option[in]        option instance
    opt[in]           option name
    value[in]         given user value
    parser[in]        parser instance
    """
    if not os.path.exists(value):
        parser.error("the given path '{0}' in option {1} does not"
                     " exists or can not be acceded".format(value, opt))

    if not os.path.isfile(value):
        parser.error("the given path '{0}' in option {1} does not"
                     " correspond to a file".format(value, opt))

    setattr(parser.values, option.dest, value)


def add_config_path_option(parser):
    """Add the config_path option.

    parser[in]        the parser instance
    """
    # --config-path option: config_path
    parser.add_option("--config-path", action="callback",
                      callback=path_callback,
                      type="string", help="The path to a MySQL option file "
                                          "with the login options")


def add_ssl_options(parser):
    """Add the ssl options.

    parser[in]        the parser instance
    """
    # --ssl options: ssl_ca, ssl_cert, ssl_key
    parser.add_option("--ssl-ca", action="callback",
                      callback=path_callback,
                      type="string", help="The path to a file that contains "
                      "a list of trusted SSL CAs.")

    parser.add_option("--ssl-cert", action="callback",
                      callback=path_callback,
                      type="string", help="The name of the SSL certificate "
                      "file to use for establishing a secure connection.")

    parser.add_option("--ssl-key", action="callback",
                      callback=path_callback,
                      type="string", help="The name of the SSL key file to "
                      "use for establishing a secure connection.")


class CaseInsensitiveChoicesOption(CustomOption):
    """Case insensitive choices option class

    This is an extension of the Option class. It replaces the check_choice
    method with the prefix_check_choice() method above to provide
    shortcut aware choice selection. It also ensures the choice compare is
    done with a case insensitve test.
    """
    TYPE_CHECKER = copy.copy(CustomOption.TYPE_CHECKER)
    TYPE_CHECKER["choice"] = prefix_check_choice

    def __init__(self, *opts, **attrs):
        if 'choices' in attrs:
            attrs['choices'] = [attr.lower() for attr in attrs['choices']]
        CustomOption.__init__(self, *opts, **attrs)


def setup_common_options(program_name, desc_str, usage_str,
                         append=False, server=True,
                         server_default="root@localhost:3306",
                         extended_help=None,
                         add_ssl=False):
    """Setup option parser and options common to all MySQL Utilities.

    This method creates an option parser and adds options for user
    login and connection options to a MySQL database system including
    user, password, host, socket, and port.

    program_name[in]   The program name
    desc_str[in]       The description of the utility
    usage_str[in]      A brief usage example
    append[in]         If True, allow --server to be specified multiple times
                       (default = False)
    server[in]         If True, add the --server option
                       (default = True)
    server_default[in] Default value for option
                       (default = "root@localhost:3306")
    extended_help[in]  Extended help (by default: None).
    add_ssl[in]        adds the --ssl-options, however these are added
                       automatically if server is True, (default = False)

    Returns parser object
    """

    program_name = program_name.replace(".py", "")
    parser = UtilitiesParser(
        version=VERSION_FRM.format(program=program_name),
        description=desc_str,
        usage=usage_str,
        add_help_option=False,
        option_class=CaseInsensitiveChoicesOption,
        epilog=extended_help,
        prog=program_name)
    parser.add_option("--help", action="help", help="display a help message "
                      "and exit")
    parser.add_option("--license", action='callback',
                      callback=license_callback,
                      help="display program's license and exit")

    if server:
        # Connection information for the first server
        if append:
            parser.add_option("--server", action="append", dest="server",
                              help="connection information for the server in "
                              "the form: <user>[:<password>]@<host>[:<port>]"
                              "[:<socket>] or <login-path>[:<port>]"
                              "[:<socket>] or <config-path>[<[group]>].")

        else:
            parser.add_option("--server", action="store", dest="server",
                              type="string", default=server_default,
                              help="connection information for the server in "
                              "the form: <user>[:<password>]@<host>[:<port>]"
                              "[:<socket>] or <login-path>[:<port>]"
                              "[:<socket>] or <config-path>[<[group]>].")

    if server or add_ssl:
        add_ssl_options(parser)

    return parser


def add_character_set_option(parser):
    """Add the --character-set option.

    parser[in]        the parser instance
    """
    parser.add_option("--character-set", action="store", dest="charset",
                      type="string", default=None,
                      help="sets the client character set. The default is "
                      "retrieved from the server variable "
                      "'character_set_client'.")


_SKIP_VALUES = (
    "tables", "views", "triggers", "procedures",
    "functions", "events", "grants", "data",
    "create_db"
)


def add_skip_options(parser):
    """Add the common --skip options for database utilties.

    parser[in]        the parser instance
    """
    parser.add_option("--skip", action="store", dest="skip_objects",
                      default=None, help="specify objects to skip in the "
                      "operation in the form of a comma-separated list (no "
                      "spaces). Valid values = tables, views, triggers, proc"
                      "edures, functions, events, grants, data, create_db")


def check_skip_options(skip_list):
    """Check skip options for validity

    skip_list[in]     List of items from parser option.

    Returns new skip list with items converted to upper case.
    """
    new_skip_list = []
    if skip_list is not None:
        items = skip_list.split(",")
        for item in items:
            obj = item.lower()
            if obj in _SKIP_VALUES:
                new_skip_list.append(obj)
            else:
                raise UtilError("The value %s is not a valid value for "
                                "--skip." % item)
    return new_skip_list


def add_format_option(parser, help_text, default_val, sql=False,
                      extra_formats=None):
    """Add the format option.

    parser[in]        the parser instance
    help_text[in]     help text
    default_val[in]   default value
    sql[in]           if True, add 'sql' format
                      default=False
    extra_formats[in] list with extra formats

    Returns corrected format value
    """
    formats = _PERMITTED_FORMATS
    if sql:
        formats.append('sql')
    if extra_formats:
        formats.extend(extra_formats)
    parser.add_option("-f", "--format", action="store", dest="format",
                      default=default_val, help=help_text, type="choice",
                      choices=formats)


def add_format_option_with_extras(parser, help_text, default_val,
                                  extra_formats):
    """Add the format option.

    parser[in]        the parser instance
    help_text[in]     help text
    default_val[in]   default value
    extra_formats[in] list of additional formats to support

    Returns corrected format value
    """
    formats = _PERMITTED_FORMATS
    formats.extend(extra_formats)
    parser.add_option("-f", "--format", action="store", dest="format",
                      default=default_val, help=help_text, type="choice",
                      choices=formats)


def add_no_headers_option(parser, restricted_formats=None, help_msg=None):
    """Add the --no-headers option.

    parser[in]              The parser instance.
    restricted_formats[in]  List of formats supported by this option (only
                            applies to them).
    help_msg[in]            Alternative help message to use, otherwise a
                            default one is used.
    """
    # Create the help message according to any format restriction.
    if restricted_formats:
        plural = "s" if len(restricted_formats) > 1 else ""
        formats_msg = (" (only applies to format{0}: "
                       "{1})").format(plural, ", ".join(restricted_formats))
    else:
        formats_msg = ""
    if help_msg:
        help_msg = "{0}{1}.".format(help_msg, formats_msg)
    else:
        help_msg = "do not show column headers{0}.".format(formats_msg)
    # Add the option.
    parser.add_option("-h", "--no-headers", action="store_true",
                      dest="no_headers", default=False, help=help_msg)


def add_verbosity(parser, quiet=True):
    """Add the verbosity and quiet options.

    parser[in]        the parser instance
    quiet[in]         if True, include the --quiet option
                      (default is True)

    """
    parser.add_option("-v", "--verbose", action="count", dest="verbosity",
                      help="control how much information is displayed. "
                      "e.g., -v = verbose, -vv = more verbose, -vvv = debug")
    if quiet:
        parser.add_option("-q", "--quiet", action="store_true", dest="quiet",
                          help="turn off all messages for quiet execution.",
                          default=False)


def check_verbosity(options):
    """Check to see if both verbosity and quiet are being used.
    """
    # Warn if quiet and verbosity are both specified
    if options.quiet is not None and options.quiet and \
       options.verbosity is not None and options.verbosity > 0:
        print "WARNING: --verbosity is ignored when --quiet is specified."
        options.verbosity = None


def add_changes_for(parser, default="server1"):
    """Add the changes_for option.

    parser[in]        the parser instance
    """
    parser.add_option("--changes-for", action="store", dest="changes_for",
                      type="choice", default=default, help="specify the "
                      "server to show transformations to match the other "
                      "server. For example, to see the transformation for "
                      "transforming server1 to match server2, use "
                      "--changes-for=server1. Valid values are 'server1' or "
                      "'server2'. The default is 'server1'.",
                      choices=['server1', 'server2'])


def add_reverse(parser):
    """Add the show-reverse option.

    parser[in]        the parser instance
    """
    parser.add_option("--show-reverse", action="store_true", dest="reverse",
                      default=False, help="produce a transformation report "
                      "containing the SQL statements to transform the object "
                      "definitions specified in reverse. For example if "
                      "--changes-for is set to server1, also generate the "
                      "transformation for server2. Note: the reverse changes "
                      "are annotated and marked as comments.")


def add_difftype(parser, allow_sql=False, default="unified"):
    """Add the difftype option.

    parser[in]        the parser instance
    allow_sql[in]     if True, allow sql as a valid option
                      (default is False)
    default[in]       the default option
                      (default is unified)
    """
    choice_list = ['unified', 'context', 'differ']
    if allow_sql:
        choice_list.append('sql')
    parser.add_option("-d", "--difftype", action="store", dest="difftype",
                      type="choice", default="unified", choices=choice_list,
                      help="display differences in context format in one of "
                      "the following formats: [%s] (default: unified)." %
                      '|'.join(choice_list))


def add_engines(parser):
    """Add the engine and default-storage-engine options.

    parser[in]        the parser instance
    """
    # Add engine
    parser.add_option("--new-storage-engine", action="store",
                      dest="new_engine", default=None, help="change all "
                      "tables to use this storage engine if storage engine "
                      "exists on the destination.")
    # Add default storage engine
    parser.add_option("--default-storage-engine", action="store",
                      dest="def_engine", default=None, help="change all "
                      "tables to use this storage engine if the original "
                      "storage engine does not exist on the destination.")


def check_engine_options(server, new_engine, def_engine,
                         fail=False, quiet=False):
    """Check to see if storage engines specified in options exist.

    This method will check to see if the storage engine in new exists on the
    server. If new_engine is None, the check is skipped. If the storage engine
    does not exist and fail is True, an exception is thrown else if quiet is
    False, a warning message is printed.

    Similarly, def_engine will be checked and if not present and fail is True,
    an exception is thrown else if quiet is False a warning is printed.

    server[in]         server instance to be checked
    new_engine[in]     new storage engine
    def_engine[in]     default storage engine
    fail[in]           If True, issue exception on failure else print warning
                       default = False
    quiet[in]          If True, suppress warning messages (not exceptions)
                       default = False
    """
    def _find_engine(server, target, message, fail, default):
        """Find engine
        """
        if target is not None:
            found = server.has_storage_engine(target)
            if not found and fail:
                raise UtilError(message)
            elif not found and not quiet:
                print message

    server.get_storage_engines()
    message = "WARNING: %s storage engine %s is not supported on the server."

    _find_engine(server, new_engine,
                 message % ("New", new_engine),
                 fail, quiet)
    _find_engine(server, def_engine,
                 message % ("Default", def_engine),
                 fail, quiet)


def add_all(parser, objects):
    """Add the --all option.

    parser[in]        the parser instance
    objects[in]       name of the objects for which all includes
    """
    parser.add_option("-a", "--all", action="store_true", dest="all",
                      default=False, help="include all %s" % objects)


def check_all(parser, options, args, objects):
    """Check to see if both all and specific arguments are used.

    This method will throw an exception if there are arguments listed and
    the all option has been turned on.

    parser[in]        the parser instance
    options[in]       command options
    args[in]          arguments list
    objects[in]       name of the objects for which all includes
    """
    if options.all and len(args) > 0:
        parser.error("You cannot use the --all option with a list of "
                     "%s." % objects)


def add_locking(parser):
    """Add the --locking option.

    parser[in]        the parser instance
    """
    parser.add_option("--locking", action="store", dest="locking",
                      type="choice", default="snapshot",
                      choices=['no-locks', 'lock-all', 'snapshot'],
                      help="choose the lock type for the operation: no-locks "
                      "= do not use any table locks, lock-all = use table "
                      "locks but no transaction and no consistent read, "
                      "snaphot (default): consistent read using a single "
                      "transaction.")


def add_regexp(parser):
    """Add the --regexp option.

    parser[in]        the parser instance
    """
    parser.add_option("-G", "--basic-regexp", "--regexp", dest="use_regexp",
                      action="store_true", default=False, help="use 'REGEXP' "
                      "operator to match pattern. Default is to use 'LIKE'.")


def add_rpl_user(parser):
    """Add the --rpl-user option.

    parser[in]        the parser instance
    """
    parser.add_option("--rpl-user", action="store", dest="rpl_user",
                      type="string",
                      help="the user and password for the replication "
                           "user requirement, in the form: <user>[:<password>]"
                           " or <login-path>. E.g. rpl:passwd")


def add_rpl_mode(parser, do_both=True, add_file=True):
    """Add the --rpl and --rpl-file options.

    parser[in]        the parser instance
    do_both[in]       if True, include the "both" value for the --rpl option
                      Default = True
    add_file[in]      if True, add the --rpl-file option
                      Default = True
    """
    rpl_mode_both = ""
    rpl_mode_options = _PERMITTED_RPL_DUMP
    if do_both:
        rpl_mode_options.append("both")
        rpl_mode_both = (", and 'both' = include 'master' and 'slave' options "
                         "where applicable")
    parser.add_option("--rpl", "--replication", dest="rpl_mode",
                      action="store", help="include replication information. "
                      "Choices: 'master' = include the CHANGE MASTER command "
                      "using the source server as the master, "
                      "'slave' = include the CHANGE MASTER command for "
                      "the source server's master (only works if the source "
                      "server is a slave){0}.".format(rpl_mode_both),
                      choices=rpl_mode_options)
    if add_file:
        parser.add_option("--rpl-file", "--replication-file", dest="rpl_file",
                          action="store", help="path and file name to place "
                          "the replication information generated. Valid on if "
                          "the --rpl option is specified.")


def check_rpl_options(parser, options):
    """Check replication dump options for validity

    This method ensures the optional --rpl-* options are valid only when
    --rpl is specified.

    parser[in]        the parser instance
    options[in]       command options
    """
    if options.rpl_mode is None:
        errors = []
        if parser.has_option("--comment-rpl") and options.rpl_file is not None:
            errors.append("--rpl-file")

        if options.rpl_user is not None:
            errors.append("--rpl-user")

        # It's Ok if the options do not include --comment-rpl
        if parser.has_option("--comment-rpl") and options.comment_rpl:
            errors.append("--comment-rpl")

        if len(errors) > 1:
            num_opt_str = "s"
        else:
            num_opt_str = ""

        if len(errors) > 0:
            parser.error("The %s option%s must be used with the --rpl "
                         "option." % (", ".join(errors), num_opt_str))


def add_discover_slaves_option(parser):
    """Add the --discover-slaves-login option.

    This method adds the --discover-slaves-login option that is used to
    discover the list of slaves associated to the specified login (user and
    password).

    parser[in]      the parser instance.
    """
    parser.add_option("--discover-slaves-login", action="store",
                      dest="discover", default=None, type="string",
                      help="at startup, query master for all registered "
                      "slaves and use the user name and password specified to "
                      "connect. Supply the user and password in the form "
                      "<user>[:<password>] or <login-path>. For example, "
                      "--discover-slaves-login=joe:secret will use 'joe' as "
                      "the user and 'secret' as the password for each "
                      "discovered slave.")


def add_log_option(parser):
    """Add the --log option.

    This method adds the --log option that is used the specify the target file
    for logging messages from the utility.

    parser[in]      the parser instance.
    """
    parser.add_option("--log", action="store", dest="log_file", default=None,
                      type="string", help="specify a log file to use for "
                      "logging messages")


def add_master_option(parser):
    """Add the --master option.

    This method adds the --master option that is used to specify the connection
    string for the server with the master role.

    parser[in]      the parser instance.
    """
    parser.add_option("--master", action="store", dest="master", default=None,
                      type="string", help="connection information for master "
                      "server in the form: <user>[:<password>]@<host>[:<port>]"
                      "[:<socket>] or <login-path>[:<port>][:<socket>]"
                      " or <config-path>[<[group]>].")


def add_slaves_option(parser):
    """Add the --slaves option.

    This method adds the --slaves option that is used to specify a list of
    slaves, more precisely their connection strings (separated by comma).

    parser[in]      the parser instance.
    """
    parser.add_option("--slaves", action="store", dest="slaves",
                      type="string", default=None,
                      help="connection information for slave servers in "
                      "the form: <user>[:<password>]@<host>[:<port>]"
                      "[:<socket>] or <login-path>[:<port>][:<socket>]"
                      " or <config-path>[<[group]>]."
                      "List multiple slaves in comma-separated list.")


def add_failover_options(parser):
    """Add the common failover options.

    This adds the following options:

      --candidates
      --discover-slaves-login
      --exec-after
      --exec-before
      --log
      --log-age
      --master
      --max-position
      --ping
      --seconds-behind
      --slaves
      --timeout
      --script-threshold

    parser[in]        the parser instance
    """
    parser.add_option("--candidates", action="store", dest="candidates",
                      type="string", default=None,
                      help="connection information for candidate slave servers"
                      " for failover in the form: <user>[:<password>]@<host>[:"
                      "<port>][:<socket>] or <login-path>[:<port>][:<socket>]"
                      " or <config-path>[<[group]>]"
                      " Valid only with failover command. List multiple slaves"
                      " in comma-separated list.")

    add_discover_slaves_option(parser)

    parser.add_option("--exec-after", action="store", dest="exec_after",
                      default=None, type="string", help="name of script to "
                      "execute after failover or switchover")

    parser.add_option("--exec-before", action="store", dest="exec_before",
                      default=None, type="string", help="name of script to "
                      "execute before failover or switchover")

    add_log_option(parser)

    parser.add_option("--log-age", action="store", dest="log_age", default=7,
                      type="int", help="specify maximum age of log entries in "
                      "days. Entries older than this will be purged on "
                      "startup. Default = 7 days.")

    add_master_option(parser)

    parser.add_option("--max-position", action="store", dest="max_position",
                      default=0, type="int", help="used to detect slave "
                      "delay. The maximum difference between the master's "
                      "log position and the slave's reported read position of "
                      "the master. A value greater than this means the slave "
                      "is too far behind the master. Default is 0.")

    parser.add_option("--ping", action="store", dest="ping", default=None,
                      help="Number of ping attempts for detecting downed "
                      "server.")

    parser.add_option("--seconds-behind", action="store", dest="max_delay",
                      default=0, type="int", help="used to detect slave "
                      "delay. The maximum number of seconds behind the master "
                      "permitted before slave is considered behind the "
                      "master. Default is 0.")

    add_slaves_option(parser)

    parser.add_option("--timeout", action="store", dest="timeout", default=300,
                      help="maximum timeout in seconds to wait for each "
                      "replication command to complete. For example, timeout "
                      "for slave waiting to catch up to master. "
                      "Default = 300.")

    parser.add_option("--script-threshold", action="store", default=None,
                      dest="script_threshold",
                      help="Value for external scripts to trigger aborting "
                      "the operation if result is greater than or equal to "
                      "the threshold. Default = None (no threshold "
                      "checking).")


def check_server_lists(parser, master, slaves):
    """Check to see if master is listed in slaves list

    Returns bool - True = master not in slaves, issue error if it appears
    """
    if slaves:
        for slave in slaves.split(',', 1):
            if master == slave:
                parser.error("You cannot list the master as a slave.")

    return True


def obj2sql(obj):
    """Convert a Python object to an SQL object.

    This function convert Python objects to SQL values using the
    conversion functions in the database connector package."""
    return MySQLConverter().quote(obj)


def parse_user_password(userpass_values, my_defaults_reader=None,
                        options=None):
    """ This function parses a string with the user/password credentials.

    This function parses the login string, determines the used format, i.e.
    user[:password] or login-path. If the ':' (colon) is not in the login
    string, the it can refer to a login-path or to a username (without a
    password). In this case, first it is assumed that the specified value is a
    login-path and the function attempts to retrieve the associated username
    and password, in a quiet way (i.e., without raising exceptions). If it
    fails to retrieve the login-path data, then the value is assumed to be a
    username.

    userpass_values[in]     String indicating the user/password credentials. It
                            must be in the form: user[:password] or login-path.
    my_defaults_reader[in]  Instance of MyDefaultsReader to read the
                            information of the login-path from configuration
                            files. By default, the value is None.
    options[in]             Dictionary of options (e.g. basedir), from the used
                            utility. By default, it set with an empty
                            dictionary. Note: also supports options values
                            from optparse.

    Returns a tuple with the username and password.
    """
    if options is None:
        options = {}
    # Split on the ':' to determine if a login-path is used.
    login_values = userpass_values.split(':')
    if len(login_values) == 1:
        # Format is login-path or user (without a password): First, assume it
        # is a login-path and quietly try to retrieve the user and password.
        # If it fails, assume a user name is being specified.

        # Check if the login configuration file (.mylogin.cnf) exists
        if login_values[0] and not my_login_config_exists():
            return login_values[0], None

        if not my_defaults_reader:
            # Attempt to create the MyDefaultsReader
            try:
                my_defaults_reader = MyDefaultsReader(options)
            except UtilError:
                # Raise an UtilError when my_print_defaults tool is not found.
                return login_values[0], None
        elif not my_defaults_reader.tool_path:
            # Try to find the my_print_defaults tool
            try:
                my_defaults_reader.search_my_print_defaults_tool()
            except UtilError:
                # Raise an UtilError when my_print_defaults tool is not found.
                return login_values[0], None

        # Check if the my_print_default tool is able to read a login-path from
        # the mylogin configuration file
        if not my_defaults_reader.check_login_path_support():
            return login_values[0], None

        # Read and parse the login-path data (i.e., user and password)
        try:
            loginpath_data = my_defaults_reader.get_group_data(login_values[0])
            if loginpath_data:
                user = loginpath_data.get('user', None)
                passwd = loginpath_data.get('password', None)
                return user, passwd
            else:
                return login_values[0], None
        except UtilError:
            # Raise an UtilError if unable to get the login-path group data
            return login_values[0], None

    elif len(login_values) == 2:
        # Format is user:password; return a tuple with the user and password
        return login_values[0], login_values[1]
    else:
        # Invalid user credentials format
        return FormatError("Unable to parse the specified user credentials "
                           "(accepted formats: <user>[:<password> or "
                           "<login-path>): %s" % userpass_values)


def add_basedir_option(parser):
    """ Add the --basedir option.
    """
    parser.add_option("--basedir", action="store", dest="basedir",
                      default=None, type="string",
                      help="the base directory for the server")


def check_dir_option(parser, opt_value, opt_name, check_access=False,
                     read_only=False):
    """ Check if the specified directory option is valid.

    Check if the value specified for the option is a valid directory, and if
    the user has appropriate access privileges. An appropriate  parser error
    is issued if the specified directory is invalid.

    parser[in]          Instance of the option parser (optparse).
    opt_value[in]       Value specified for the option.
    opt_name[in]        Option name (e.g., --basedir).
    check_access[in]    Flag specifying if the access privileges need to be
                        checked. By default, False (no access check).
    read_only[in]       Flag indicating if the access required is only for
                        read or read/write. By default, False (read/write
                        access). Note: only used if check_access=True.
    """
    # Check existence of specified directory.
    if opt_value and not os.path.isdir(get_absolute_path(opt_value)):
        parser.error("The specified path for {0} option is not a "
                     "directory: {1}".format(opt_name, opt_value))
    if check_access:
        mode = os.R_OK if read_only else os.R_OK | os.W_OK
        if not os.access(opt_value, mode):
            parser.error("You do not have enough privileges to access the "
                         "folder specified by {0}.".format(opt_name))


def get_absolute_path(path):
    """ Returns the absolute path.
    """
    return os.path.abspath(os.path.expanduser(os.path.normpath(path)))


def db_objects_list_to_dictionary(parser, obj_list, option_desc):
    """Process database object list and convert to a dictionary.

    Check the qualified name format of the given database objects and convert
    the given list of object to a dictionary organized by database names and
    sets of specific objects.

    Note: It is assumed that the given object list is obtained from the
    arguments or an option returned by the parser.

    parser[in]      Instance of the used option/arguments parser
    obj_list[in]    List of objects to process.
    option_desc[in] Short description of the option for the object list (e.g.,
                    "the --exclude option", "the database/table arguments") to
                    refer appropriately in any parsing error.

    returns a dictionary with the objects grouped by database (without
    duplicates). None value associated to a database entry means that all
    objects are to be considered.
    E.g. {'db_name1': set(['table1','table2']), 'db_name2': None}.
    """
    db_objs_dict = {}
    obj_name_regexp = re.compile(REGEXP_QUALIFIED_OBJ_NAME)
    for obj_name in obj_list:
        m_obj = obj_name_regexp.match(obj_name)
        if not m_obj:
            parser.error(PARSE_ERR_OBJ_NAME_FORMAT.format(
                obj_name=obj_name, option=option_desc
            ))
        else:
            db_name, obj_name = m_obj.groups()
            # Remove backtick quotes.
            db_name = remove_backtick_quoting(db_name) \
                if is_quoted_with_backticks(db_name) else db_name
            obj_name = remove_backtick_quoting(obj_name) \
                if obj_name and is_quoted_with_backticks(obj_name) \
                else obj_name
            # Add database object to result dictionary.
            if not obj_name:
                # If only the database is specified, then add entry with
                # db name and value None (to include all object) even if a
                # previous specific object was already added.
                if db_name in db_objs_dict:
                    if db_objs_dict[db_name]:
                        db_objs_dict[db_name] = None
                else:
                    db_objs_dict[db_name] = None
            else:
                # If a specific object object is given add it to the set
                # associated to the database, except if the database entry
                # is None (meaning that all objects are included).
                if db_name in db_objs_dict:
                    if db_objs_dict[db_name]:
                        db_objs_dict[db_name].add(obj_name)
                else:
                    db_objs_dict[db_name] = set([obj_name])
    return db_objs_dict


<<<<<<< HEAD
def get_ssl_dict(parser_options=None):
    """Returns a dictionary with the SSL certificates

    parser_options[in]   options instance from the used option/arguments parser

    Returns a dictionary with the SSL certificates, each certificate name as
    the key with underscore instead of dash. If no certificate has been given
    by the user in arguments, returns an empty dictionary.

    Note: parser_options is a Values instance, that does not have method get as
    a dictionary instance.
    """
    conn_options = {}
    if parser_options is not None:
        certs_paths = {}
        if 'ssl_ca' in dir(parser_options):
            certs_paths['ssl_ca'] = parser_options.ssl_ca
        if 'ssl_cert' in dir(parser_options):
            certs_paths['ssl_cert'] = parser_options.ssl_cert
        if 'ssl_key' in dir(parser_options):
            certs_paths['ssl_key'] = parser_options.ssl_key

        conn_options.update(certs_paths)
    return conn_options
=======
def check_password_security(options, args, prefix=""):
    """Check command line for passwords and report a warning.

    This method checks all options for passwords in the form ':%@'. If
    this pattern is found, the method with issue a warning to stdout and
    return True, else it returns False.

    Note: this allows us to make it possible to abort if command-line
          passwords are found (not the default...yet).

    options[in]     list of options
    args[in]        list of arguments
    prefix[in]      (optional) allows preface statement with # or something
                    for making the message a comment in-stream

    Returns - bool : False = no passwords, True = password found and msg shown
    """
    result = False
    for value in options.__dict__.values():
        if type(value) == list:
            for item in value:
                if find_password(item):
                    result = True
        else:
            if find_password(value):
                result = True
    for arg in args:
        if find_password(arg):
            result = True
    if result:
        print("{0}WARNING: Using a password on the command line interface"
              " can be insecure.".format(prefix))

    return result
>>>>>>> 0db1db4f
<|MERGE_RESOLUTION|>--- conflicted
+++ resolved
@@ -961,7 +961,6 @@
     return db_objs_dict
 
 
-<<<<<<< HEAD
 def get_ssl_dict(parser_options=None):
     """Returns a dictionary with the SSL certificates
 
@@ -983,10 +982,10 @@
             certs_paths['ssl_cert'] = parser_options.ssl_cert
         if 'ssl_key' in dir(parser_options):
             certs_paths['ssl_key'] = parser_options.ssl_key
-
         conn_options.update(certs_paths)
     return conn_options
-=======
+
+
 def check_password_security(options, args, prefix=""):
     """Check command line for passwords and report a warning.
 
@@ -1020,5 +1019,4 @@
         print("{0}WARNING: Using a password on the command line interface"
               " can be insecure.".format(prefix))
 
-    return result
->>>>>>> 0db1db4f
+    return result