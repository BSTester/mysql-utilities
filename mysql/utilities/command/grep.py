--- conflicted
+++ resolved
@@ -22,11 +22,7 @@
 
 import mysql.connector
 
-<<<<<<< HEAD
-from mysql.utilities.exception import FormatError, EmptyResultError
-=======
 from mysql.utilities.exception import FormatError, EmptyResultError, UtilError
->>>>>>> f868966e
 from mysql.utilities.common.ip_parser import parse_connection
 from mysql.utilities.common.format import print_list
 from mysql.utilities.common.options import obj2sql
@@ -161,15 +157,11 @@
         'select_option': '',
         'field_type': "'" + objtype.upper() + "'",
     }
-<<<<<<< HEAD
-    options.update(_OBJMAP[objtype])
-=======
     try:
         options.update(_OBJMAP[objtype])
     except KeyError:
         raise UtilError("Invalid object type '{0}'. Use --help to see allowed "
                         "values.".format(objtype))
->>>>>>> f868966e
 
     # Build a condition for inclusion in the select
     condition = "{field_name} {regex} {pattern}".format(**options)
