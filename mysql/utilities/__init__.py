# Major, Minor, Patch, Status
<<<<<<< HEAD
VERSION = (1, 3, 2, 'b', 0)
WORKBENCH_VERSION = (5, 2, 47)

VERSION_STRING = "%s.%s.%s" % VERSION[0:3]
RELEASE_STRING = (
    VERSION_STRING +
    " (part of MySQL Workbench Distribution %s.%s.%s)" % WORKBENCH_VERSION)

=======
VERSION = (1, 2, 4, "", 5, 2, 47)
VERSION_STRING = "%s.%s.%s%s - MySQL Workbench Distribution %s.%s.%s" % VERSION
RELEASE_STRING = "%s.%s.%s%s - MySQL Workbench Distribution %s.%s.%s" % VERSION
>>>>>>> 630e32e5
COPYRIGHT = "2010, 2013 Oracle and/or its affiliates. All rights reserved."
COPYRIGHT_FULL = "Copyright (c) " + COPYRIGHT + """
This is a release of dual licensed MySQL Utilities. For the avoidance of
doubt, this particular copy of the software is released
under the version 2 of the GNU General Public License.
MySQL Utilities is brought to you by Oracle.
"""
VERSION_FRM = ("MySQL Utilities {program} version " + RELEASE_STRING
               + "\n" + COPYRIGHT_FULL)
PYTHON_MIN_VERSION = (2, 6, 0)
PYTHON_MAX_VERSION = (3, 0, 0)

# This list has to be updated whenever a utility is added
<<<<<<< HEAD
AVAILABLE_UTILITIES = (
    'mysqlauditadmin',
    'mysqlauditgrep',
    'mysqldbcompare',
    'mysqldbcopy',
    'mysqldbexport',
    'mysqldbimport',
    'mysqldiff',
    'mysqldiskusage',
    'mysqlfailover',
    'mysqlfrm',
    'mysqlindexcheck',
    'mysqlmetagrep',
    'mysqlprocgrep',
    'mysqlreplicate',
    'mysqlrpladmin',
    'mysqlrplcheck',
    'mysqlrplshow',
    'mysqlserverclone',
    'mysqlserverinfo',
    'mysqluc',
    'mysqluserclone',
    )
=======
# '<utility_name>': (<PYTHON_MIN_VERSION>, <PYTHON_MAX_VERSION>)
AVAILABLE_UTILITIES = {
    'mysqlauditadmin': (),
    'mysqlauditgrep': (),
    'mysqldbcompare': (),
    'mysqldbcopy': (),
    'mysqldbexport': (),
    'mysqldbimport': (),
    'mysqldiff': (),
    'mysqldiskusage': (),
    'mysqlfailover': (),
    'mysqlindexcheck': (),
    'mysqlmetagrep': (),
    'mysqlprocgrep': (),
    'mysqlreplicate': (),
    'mysqlrpladmin': (),
    'mysqlrplcheck': (),
    'mysqlrplshow': (),
    'mysqlserverclone': (),
    'mysqlserverinfo': (),
    'mysqluc': (),
    'mysqluserclone': ()
    }
>>>>>>> 630e32e5
<|MERGE_RESOLUTION|>--- conflicted
+++ resolved
@@ -1,6 +1,5 @@
 # Major, Minor, Patch, Status
-<<<<<<< HEAD
-VERSION = (1, 3, 2, 'b', 0)
+VERSION = (1, 3, 3, 'rc', 0)
 WORKBENCH_VERSION = (5, 2, 47)
 
 VERSION_STRING = "%s.%s.%s" % VERSION[0:3]
@@ -8,11 +7,6 @@
     VERSION_STRING +
     " (part of MySQL Workbench Distribution %s.%s.%s)" % WORKBENCH_VERSION)
 
-=======
-VERSION = (1, 2, 4, "", 5, 2, 47)
-VERSION_STRING = "%s.%s.%s%s - MySQL Workbench Distribution %s.%s.%s" % VERSION
-RELEASE_STRING = "%s.%s.%s%s - MySQL Workbench Distribution %s.%s.%s" % VERSION
->>>>>>> 630e32e5
 COPYRIGHT = "2010, 2013 Oracle and/or its affiliates. All rights reserved."
 COPYRIGHT_FULL = "Copyright (c) " + COPYRIGHT + """
 This is a release of dual licensed MySQL Utilities. For the avoidance of
@@ -26,7 +20,6 @@
 PYTHON_MAX_VERSION = (3, 0, 0)
 
 # This list has to be updated whenever a utility is added
-<<<<<<< HEAD
 AVAILABLE_UTILITIES = (
     'mysqlauditadmin',
     'mysqlauditgrep',
@@ -49,29 +42,4 @@
     'mysqlserverinfo',
     'mysqluc',
     'mysqluserclone',
-    )
-=======
-# '<utility_name>': (<PYTHON_MIN_VERSION>, <PYTHON_MAX_VERSION>)
-AVAILABLE_UTILITIES = {
-    'mysqlauditadmin': (),
-    'mysqlauditgrep': (),
-    'mysqldbcompare': (),
-    'mysqldbcopy': (),
-    'mysqldbexport': (),
-    'mysqldbimport': (),
-    'mysqldiff': (),
-    'mysqldiskusage': (),
-    'mysqlfailover': (),
-    'mysqlindexcheck': (),
-    'mysqlmetagrep': (),
-    'mysqlprocgrep': (),
-    'mysqlreplicate': (),
-    'mysqlrpladmin': (),
-    'mysqlrplcheck': (),
-    'mysqlrplshow': (),
-    'mysqlserverclone': (),
-    'mysqlserverinfo': (),
-    'mysqluc': (),
-    'mysqluserclone': ()
-    }
->>>>>>> 630e32e5
+    )