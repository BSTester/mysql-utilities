--- conflicted
+++ resolved
@@ -1,20 +1,7 @@
 # Major, Minor, Patch, Status
-<<<<<<< HEAD
-VERSION = (1, 2, 0, "a", 1)
-WORKBENCH_VERSION = (5, 2, 44)
-
-VERSION_STRING = '.'.join(map(str, VERSION[0:3]))
-if VERSION[3] and VERSION[4]:
-    VERSION_STRING += VERSION[3] + str(VERSION[4])
-
-RELEASE_STRING = "{0} - MySQL Workbench Distribution {1}".format(
-	VERSION_STRING, '.'.join(map(str, WORKBENCH_VERSION))) 
-
-=======
 VERSION = (1, 1, 1, "", 5, 2, 45)
 VERSION_STRING = "%s.%s.%s%s - MySQL Workbench Distribution %s.%s.%s" % VERSION
 RELEASE_STRING = "%s.%s.%s%s - MySQL Workbench Distribution %s.%s.%s" % VERSION
->>>>>>> 8d3ceb70
 COPYRIGHT = "2010, 2012 Oracle and/or its affiliates. All rights reserved."
 COPYRIGHT_FULL = "Copyright (c) " + COPYRIGHT + """
 This is a release of dual licensed MySQL Utilities. For the avoidance of
