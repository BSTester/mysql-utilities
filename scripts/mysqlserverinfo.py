--- conflicted
+++ resolved
@@ -32,16 +32,11 @@
 from mysql.utilities.common.tools import check_connector_python
 from mysql.utilities.common.options import (add_basedir_option, add_verbosity,
                                             add_format_option,
-<<<<<<< HEAD
-                                            check_basedir_option,
                                             get_ssl_dict,
-                                            setup_common_options,)
-=======
                                             add_no_headers_option,
                                             check_dir_option,
                                             setup_common_options,
                                             check_password_security)
->>>>>>> 0db1db4f
 
 
 # Constants
