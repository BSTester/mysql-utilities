#!/usr/bin/env python
#
# Copyright (c) 2010, 2014, Oracle and/or its affiliates. All rights reserved.
#
# This program is free software; you can redistribute it and/or modify
# it under the terms of the GNU General Public License as published by
# the Free Software Foundation; version 2 of the License.
#
# This program is distributed in the hope that it will be useful,
# but WITHOUT ANY WARRANTY; without even the implied warranty of
# MERCHANTABILITY or FITNESS FOR A PARTICULAR PURPOSE.  See the
# GNU General Public License for more details.
#
# You should have received a copy of the GNU General Public License
# along with this program; if not, write to the Free Software
# Foundation, Inc., 51 Franklin St, Fifth Floor, Boston, MA 02110-1301 USA
#

"""
This file contains the clone server utility which launches a new instance
of an existing server.
"""

from mysql.utilities.common.tools import check_python_version

# Check Python version compatibility
check_python_version()

import os.path
import sys

from mysql.utilities import exception
from mysql.utilities.command import serverclone
from mysql.utilities.common.ip_parser import parse_connection
from mysql.utilities.common.tools import check_connector_python
from mysql.utilities.common.options import (add_basedir_option, add_verbosity,
<<<<<<< HEAD
                                            check_basedir_option,
                                            get_ssl_dict, setup_common_options)
=======
                                            check_dir_option,
                                            setup_common_options,
                                            check_password_security)
>>>>>>> 0db1db4f
from mysql.utilities.common.server import Server


# Constants
NAME = "MySQL Utilities - mysqlserverclone "
DESCRIPTION = "mysqlserverclone - start another instance of a running server"
USAGE = "%prog --server=user:pass@host:port:socket --new-data=/tmp/data2 " \
        "--new-port=3310 --new-id=12 --root-password=root"

# Check for connector/python
if not check_connector_python():
    sys.exit(1)

if __name__ == '__main__':
    # Setup the command parser and setup server, help
    parser = setup_common_options(os.path.basename(sys.argv[0]),
                                  DESCRIPTION, USAGE, False, True, None)

    # Setup utility-specific options:

    # Data directory for new instance
    parser.add_option("--new-data", action="store", dest="new_data",
                      type="string",
                      help="the full path to the location of the data "
                           "directory for the new instance. The path size "
                           "must be smaller or equal than {0} "
                           "characters.".format(serverclone.MAX_DATADIR_SIZE))

    # Port for the new instance
    parser.add_option("--new-port", action="store", dest="new_port",
                      type="string", default="3307",
                      help="the new port for the new instance - "
                           "default=%default")

    # Server id for the new instance
    parser.add_option("--new-id", action="store", dest="new_id",
                      type="string", default="2",
                      help="the server_id for the new instance - "
                           "default=%default")

    # Root password for the new instance
    parser.add_option("--root-password", action="store", dest="root_pass",
                      type="string", help="password for the root user")

    # Optional additional command-line options
    parser.add_option("--mysqld", action="store", dest="mysqld",
                      type="string", help="additional options for mysqld")

    # Option to write command to file
    parser.add_option("--write-command", "-w", action="store", dest='cmd_file',
                      default=None, type="string",
                      help="path to file for writing startup command. For "
                           "example: start_server1.sh")

    # Add verbosity and quiet mode
    add_verbosity(parser, True)

    # Add --basedir option
    add_basedir_option(parser)

    # Add --delete-data
    parser.add_option("--delete-data", action="store_true", dest="delete",
                      help="delete the folder specified by --new-data if it "
                           "exists and is not empty.")

    # Add user option
    parser.add_option("--user", action="store", dest="user", type="string",
                      default=None,
                      help="user account to launch cloned server. Default is "
                           "current user.")

    # Add startup timeout
    parser.add_option("--start-timeout", action="store", dest="start_timeout",
                      type=int, default=10,
                      help="Number of seconds to wait for server to start. "
                           "Default = 10.")

    # Add force option
    parser.add_option("--force", action="store_true", dest="force",
                      default=False,
                      help="Ignore the maximum path length check for the"
                           " --new-data option.")

    # Now we process the rest of the arguments.
    opt, args = parser.parse_args()

    # Check security settings
    check_password_security(opt, args)

    # Check the basedir option for errors (e.g., invalid path)
    check_dir_option(parser, opt.basedir, '--basedir')

    # Can only use --basedir and --datadir if --server is missing
    if opt.basedir is not None and opt.server is not None:
        parser.error("Cannot use the --basedir and --server options together.")

    # Fail if no database path specified.
    if opt.new_data is None:
        parser.error("No new database path. Use --help for available options.")

    # Warn if root-password is left off.
    if opt.root_pass is None or opt.root_pass == '':
        print("# WARNING: Root password for new instance has not been set.")

    # Fail if user does not have access to new data dir.
    if os.path.exists(opt.new_data):
        if not os.access(opt.new_data, os.R_OK | os.W_OK):
            parser.error("You do not have enough privileges to access the "
                         "folder specified by --new-data.")

        # Fail if new data is not empty and delete not specified
        if os.listdir(opt.new_data) and not opt.delete:
            parser.error("Target data directory exists and is not empty. Use "
                         "--delete-data option to delete folder before "
                         "cloning.")

    # Check start timeout for minimal value
    if int(opt.start_timeout) < 10:
        opt.start_timeout = 10
        print("# WARNING: --start-timeout must be >= 10 seconds. Using "
              "default value.")

    # Build options
    options = {
        'new_data': opt.new_data,
        'new_port': opt.new_port,
        'new_id': opt.new_id,
        'root_pass': opt.root_pass,
        'mysqld_options': opt.mysqld,
        'verbosity': opt.verbosity,
        'quiet': opt.quiet,
        'cmd_file': opt.cmd_file,
        'basedir': opt.basedir,
        'delete': opt.delete,
        'user': opt.user,
        'start_timeout': opt.start_timeout,
        'force': opt.force,
    }

    # Expand user paths and resolve relative paths
    if opt.new_data and opt.new_data[0] == '~':
        options['new_data'] = os.path.expanduser(opt.new_data)
    if opt.basedir and opt.basedir[0] == '~':
        options['basedir'] = os.path.expanduser(opt.basedir)
    if opt.new_data and opt.new_data[0] == '.':
        options['new_data'] = os.path.abspath(opt.new_data)
    if opt.basedir and opt.basedir[0] == '.':
        options['basedir'] = os.path.abspath(opt.basedir)

    # Parse source connection values if we have a running server
    if opt.basedir is None:
        conn_options = get_ssl_dict(opt)
        try:
            conn = parse_connection(opt.server, options=conn_options)

            # Now check for local server
            server = Server({'conn_info': conn})
            if not server.is_alias('localhost'):
                parser.error("Server to be cloned must be running on the same "
                             "machine as mysqlserverclone.")
        except exception.FormatError:
            _, err, _ = sys.exc_info()
            parser.error("Server connection values invalid: %s." % err)
        except exception.UtilError:
            _, err, _ = sys.exc_info()
            parser.error("Server connection values invalid: %s." % err.errmsg)
    else:
        conn = None

    try:
        serverclone.clone_server(conn, options)
    except exception.UtilError:
        _, e, _ = sys.exc_info()
        print("ERROR: {0}".format(e.errmsg))
        sys.exit(1)

    sys.exit()<|MERGE_RESOLUTION|>--- conflicted
+++ resolved
@@ -34,14 +34,10 @@
 from mysql.utilities.common.ip_parser import parse_connection
 from mysql.utilities.common.tools import check_connector_python
 from mysql.utilities.common.options import (add_basedir_option, add_verbosity,
-<<<<<<< HEAD
-                                            check_basedir_option,
-                                            get_ssl_dict, setup_common_options)
-=======
+                                            get_ssl_dict,
                                             check_dir_option,
                                             setup_common_options,
                                             check_password_security)
->>>>>>> 0db1db4f
 from mysql.utilities.common.server import Server
 
 
