#!/usr/bin/env python
#
# Copyright (c) 2010, 2014, Oracle and/or its affiliates. All rights reserved.
#
# This program is free software; you can redistribute it and/or modify
# it under the terms of the GNU General Public License as published by
# the Free Software Foundation; version 2 of the License.
#
# This program is distributed in the hope that it will be useful,
# but WITHOUT ANY WARRANTY; without even the implied warranty of
# MERCHANTABILITY or FITNESS FOR A PARTICULAR PURPOSE.  See the
# GNU General Public License for more details.
#
# You should have received a copy of the GNU General Public License
# along with this program; if not, write to the Free Software
# Foundation, Inc., 51 Franklin St, Fifth Floor, Boston, MA 02110-1301 USA
#

"""
This file contains the import database utility which allows users to import
metadata for objects in a database and data for tables.
"""

from mysql.utilities.common.tools import check_python_version

# Check Python version compatibility
check_python_version()

import multiprocessing
import os
import sys
import time
import re

from mysql.utilities.command import dbimport
from mysql.utilities.common.ip_parser import parse_connection
from mysql.utilities.common.messages import WARN_OPT_ONLY_USED_WITH
<<<<<<< HEAD
from mysql.utilities.common.options import (
    add_character_set_option, add_engines, add_format_option, add_skip_options,
    add_verbosity, check_skip_options, check_verbosity, get_ssl_dict,
    setup_common_options
)
=======
from mysql.utilities.common.options import (add_character_set_option,
                                            add_engines, add_format_option,
                                            add_no_headers_option,
                                            add_skip_options, add_verbosity,
                                            check_skip_options,
                                            check_verbosity,
                                            setup_common_options,
                                            check_password_security)
>>>>>>> 0db1db4f
from mysql.utilities.common.pattern_matching import REGEXP_QUALIFIED_OBJ_NAME
from mysql.utilities.common.tools import (check_connector_python,
                                          print_elapsed_time)
from mysql.utilities.exception import FormatError, UtilError


# Constants
NAME = "MySQL Utilities - mysqldbimport "
DESCRIPTION = "mysqldbimport - import metadata and data from files"
USAGE = "%prog --server=user:pass@host:port:socket db1.csv db2.sql db3.grid"

_PERMITTED_IMPORTS = ["data", "definitions", "both"]

# Check for connector/python
if not check_connector_python():
    sys.exit(1)

if __name__ == '__main__':
    # Needed for freeze support to avoid RuntimeError when running as a Windows
    # executable, otherwise ignored.
    multiprocessing.freeze_support()

    # Setup the command parser and setup server, help
    parser = setup_common_options(os.path.basename(sys.argv[0]),
                                  DESCRIPTION, USAGE)

    # Setup utility-specific options:

    # Add character set option
    add_character_set_option(parser)

    # Input format
    add_format_option(parser, "the input file format in either sql (default), "
                      "grid, tab, csv, raw_csv or vertical format", "sql",
                      True, extra_formats=["raw_csv"])

    # Import mode
    parser.add_option("-i", "--import", action="store", dest="import_type",
                      default="definitions", help="control the import of "
                      "either 'data' = only the table data for the tables in "
                      "the database list, 'definitions' = import only the "
                      "definitions for the objects in the database list, or "
                      "'both' = import the metadata followed by the data "
                      "(default: import definitions)", type="choice",
                      choices=_PERMITTED_IMPORTS)

    # Drop mode
    parser.add_option("-d", "--drop-first", action="store_true", default=False,
                      help="drop database before importing.", dest="do_drop")

    # Single insert mode
    parser.add_option("-b", "--bulk-insert", action="store_true",
                      dest="bulk_insert", default=False, help="use bulk "
                      "insert statements for data (default:False)")

    # No header option
    add_no_headers_option(parser, restricted_formats=['tab', 'csv'],
                          help_msg="files do not contain column headers")

    # Dryrun mode
    parser.add_option("--dryrun", action="store_true", dest="dryrun",
                      default=False, help="import the files and generate the "
                      "statements but do not execute them - useful for "
                      "testing file validity")

    # Add table for import raw csv files
    parser.add_option("--table", action="store", dest="table", default=None,
                      help="destination table in the form: <db>.<table>.")

    # Skip blobs for import
    parser.add_option("--skip-blobs", action="store_true", dest="skip_blobs",
                      default=False, help="do not import blob data.")

    # Skip replication commands
    parser.add_option("--skip-rpl", action="store_true", dest="skip_rpl",
                      default=False, help="do not execute replication "
                                          "commands.")

    # Add skip generation of GTID statements
    parser.add_option("--skip-gtid", action="store_true", default=False,
                      dest="skip_gtid", help="do not execute the GTID_PURGED "
                      "statements.")

    # Add the skip common options
    add_skip_options(parser)

    # Add verbosity and quiet (silent) mode
    add_verbosity(parser, True)

    # Add engine options
    add_engines(parser)

    # Add multiprocessing option
    parser.add_option("--multiprocess", action="store", dest="multiprocess",
                      type="int", default="1", help="use multiprocessing, "
                      "number of processes to use for concurrent execution. "
                      "Special values: 0 (number of processes equal to the "
                      "CPUs detected) and 1 (default - no concurrency).")

    # Add autocommit option.
    parser.add_option("--autocommit", action="store_true", dest="autocommit",
                      default=False, help="use autocommit, by default "
                      "autocommit is off and transactions are only committed "
                      "once at the end of each imported file.")

    # Add max bulk insert option (to avoid broken pipe errors).
    parser.add_option("--max-bulk-insert", action="store", type="int",
                      dest="max_bulk_insert",
                      help="maximum bulk insert size, by default 30000.")

    # Now we process the rest of the arguments.
    opt, args = parser.parse_args()

    # Check security settings
    check_password_security(opt, args)

    # Warn if quiet and verbosity are both specified
    check_verbosity(opt)

    try:
        skips = check_skip_options(opt.skip_objects)
    except UtilError:
        _, err, _ = sys.exc_info()
        print("ERROR: {0}".format(err.errmsg))
        sys.exit(1)

    # Fail if no arguments
    if len(args) == 0:
        parser.error("You must specify at least one file to import.")

    if opt.skip_blobs and not opt.import_type == "data" and not opt.quiet:
        print("# WARNING: --skip-blobs option ignored for metadata import.")

    if "data" in skips and opt.import_type == "data":
        print("ERROR: You cannot use --import=data and --skip-data when "
              "importing table data.")
        sys.exit(1)

    if "create_db" in skips and opt.do_drop:
        print("ERROR: You cannot combine --drop-first and --skip=create_db.")
        exit(1)

    # Check multiprocessing option.
    if opt.multiprocess < 0:
        parser.error("Number of processes '{0}' must be greater or equal than "
                     "zero.".format(opt.multiprocess))
    num_cpu = multiprocessing.cpu_count()
    if opt.multiprocess > num_cpu and not opt.quiet:
        print("# WARNING: Number of processes '{0}' is greater than the "
              "number of CPUs '{1}'.".format(opt.multiprocess, num_cpu))

    # Warning if too many process are used.
    num_files = len(args)
    if opt.multiprocess > num_files and not opt.quiet:
        print("# WARNING: Number of processes '{0}' is greater than the "
              "number of files to import '{1}'.".format(opt.multiprocess,
                                                        num_files))

    # Check max bulk insert option.
    if opt.max_bulk_insert and opt.max_bulk_insert <= 1:
        parser.error("Maximum bulk insert size '{0}' must be greater than "
                     "one.".format(opt.max_bulk_insert))
    if opt.max_bulk_insert and not opt.bulk_insert and not opt.quiet:
        print(WARN_OPT_ONLY_USED_WITH.format(opt="--max-bulk-insert",
                                             used_with="--bulk-insert"))
    # Set default value for max bulk insert.
    max_bulk_size = opt.max_bulk_insert if opt.max_bulk_insert else 30000

    # Set options for database operations.
    options = {
        "skip_tables": "tables" in skips,
        "skip_views": "views" in skips,
        "skip_triggers": "triggers" in skips,
        "skip_procs": "procedures" in skips,
        "skip_funcs": "functions" in skips,
        "skip_events": "events" in skips,
        "skip_grants": "grants" in skips,
        "skip_create": "create_db" in skips,
        "skip_data": "data" in skips,
        "skip_blobs": opt.skip_blobs,
        "format": opt.format,
        "no_headers": opt.no_headers,
        "single": not opt.bulk_insert,
        "import_type": opt.import_type,
        "dryrun": opt.dryrun,
        "do_drop": opt.do_drop,
        "quiet": opt.quiet,
        "verbosity": opt.verbosity,
        "debug": opt.verbosity >= 3,
        "new_engine": opt.new_engine,
        "def_engine": opt.def_engine,
        "skip_rpl": opt.skip_rpl,
        "skip_gtid": opt.skip_gtid,
        "table": opt.table,
        "charset": opt.charset,
        "multiprocess": num_cpu if opt.multiprocess == 0 else opt.multiprocess,
        "autocommit": opt.autocommit,
        "max_bulk_insert": max_bulk_size,
    }

    # Parse server connection values
    try:
        options.update(get_ssl_dict(opt))
        server_values = parse_connection(opt.server, None, options)
    except FormatError:
        _, err, _ = sys.exc_info()
        parser.error("Server connection values invalid: {0}.".format(err))
    except UtilError:
        _, err, _ = sys.exc_info()
        parser.error("Server connection values invalid: "
                     "{0}.".format(err.errmsg))

    # Check values for --format=raw_csv
    if opt.format == "raw_csv":
        if not opt.table:
            print("ERROR: You must provide --table while using "
                  "--format=raw_csv.")
            sys.exit(1)
        # Validate table name using format <db>.<table>
        table_re = re.compile(
            r"{0}(?:\.){0}".format(REGEXP_QUALIFIED_OBJ_NAME)
        )
        if not table_re.match(opt.table):
            parser.error("Invalid table name: {0}.".format(opt.table))

    # Ignore --table for formats other than RAW_CSV.
    if opt.table and opt.format != "raw_csv" and not opt.quiet:
        print("WARNING: The --table option is only required for "
              "--format=raw_csv (option ignored).")

    # Build list of files to import
    file_list = []
    for file_name in args:
        file_list.append(file_name)

    try:
        # record start time
        if opt.verbosity >= 3:
            start_test = time.time()

        # Import all specified files.
        import_file_tasks = []
        for file_name in file_list:
            # Check multiprocess file import.
            # Note: Multiprocessing is only applied at the file level,
            # independently from the system (posix or not).
            if options['multiprocess'] > 1:
                # Create import file task.
                import_task = {
                    'srv_con': server_values,
                    'file_name': file_name,
                    'options': options
                }
                import_file_tasks.append(import_task)
            else:
                # Import file (no concurrency at the file level).
                dbimport.import_file(server_values, file_name, options)

        # Import files concurrently.
        if import_file_tasks:
            # Create process pool.
            workers_pool = multiprocessing.Pool(
                processes=options['multiprocess']
            )

            # Concurrently import files.
            workers_pool.map_async(dbimport.multiprocess_file_import_task,
                                   import_file_tasks)
            workers_pool.close()
            workers_pool.join()

        if opt.verbosity >= 3:
            print_elapsed_time(start_test)

    except UtilError:
        _, err, _ = sys.exc_info()
        print("ERROR: {0}".format(err.errmsg))
        sys.exit(1)

    sys.exit()<|MERGE_RESOLUTION|>--- conflicted
+++ resolved
@@ -35,13 +35,6 @@
 from mysql.utilities.command import dbimport
 from mysql.utilities.common.ip_parser import parse_connection
 from mysql.utilities.common.messages import WARN_OPT_ONLY_USED_WITH
-<<<<<<< HEAD
-from mysql.utilities.common.options import (
-    add_character_set_option, add_engines, add_format_option, add_skip_options,
-    add_verbosity, check_skip_options, check_verbosity, get_ssl_dict,
-    setup_common_options
-)
-=======
 from mysql.utilities.common.options import (add_character_set_option,
                                             add_engines, add_format_option,
                                             add_no_headers_option,
@@ -49,8 +42,8 @@
                                             check_skip_options,
                                             check_verbosity,
                                             setup_common_options,
+                                            get_ssl_dict,
                                             check_password_security)
->>>>>>> 0db1db4f
 from mysql.utilities.common.pattern_matching import REGEXP_QUALIFIED_OBJ_NAME
 from mysql.utilities.common.tools import (check_connector_python,
                                           print_elapsed_time)
