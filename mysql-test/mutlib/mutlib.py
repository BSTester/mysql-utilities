#
# Copyright (c) 2010, 2013 Oracle and/or its affiliates. All rights reserved.
#
# This program is free software; you can redistribute it and/or modify
# it under the terms of the GNU General Public License as published by
# the Free Software Foundation; version 2 of the License.
#
# This program is distributed in the hope that it will be useful,
# but WITHOUT ANY WARRANTY; without even the implied warranty of
# MERCHANTABILITY or FITNESS FOR A PARTICULAR PURPOSE.  See the
# GNU General Public License for more details.
#
# You should have received a copy of the GNU General Public License
# along with this program; if not, write to the Free Software
# Foundation, Inc., 51 Franklin St, Fifth Floor, Boston, MA 02110-1301 USA
#

"""
This module contains a test framework for testing MySQL Utilities.
"""

# TODO: Make it possible to stop and delete a specific server from the Server
#       class.

from abc import abstractmethod, ABCMeta
import commands
import difflib
import os
import string
import subprocess
import tempfile

from mysql.utilities.common.database import Database
from mysql.utilities.common.my_print_defaults import MyDefaultsReader
from mysql.utilities.common.my_print_defaults import my_login_config_path
from mysql.utilities.common.server import Server
from mysql.utilities.common.server import stop_running_server
from mysql.utilities.common.tools import get_tool_path

from mysql.utilities.exception import MUTLibError
from mysql.utilities.exception import UtilDBError
from mysql.utilities.exception import UtilError


# Constants
MAX_SERVER_POOL = 10

def _exec_util(cmd, file_out, utildir, debug=False, abspath=False):
    """Execute Utility

    This method executes a MySQL utility using the utildir specified in
    MUT. It returns the return value from the completion of the command
    and writes the output to the file supplied.

    cmd[in]            The command to execute including all parameters
    file_out[in]       Path and filename of a file to write output
    utildir[in]        Path to utilities directory
    debug[in]          Prints debug information during execution of
                       utility
    abspath[in]        Use absolute path and not current directory

    Returns return value of process run.
    """
    if not abspath:
        run_cmd = "python " + utildir + "/" + cmd
    else:
        run_cmd = cmd
    f_out = open(file_out, 'w+')
    if debug:
        print
        print "exec_util command=", run_cmd
        proc = subprocess.Popen(run_cmd, shell=True)
    else:
        proc = subprocess.Popen(run_cmd, shell=True,
                                stdout = f_out, stderr = f_out)
    ret_val = proc.wait()
    if debug:
        print "ret_val=", ret_val
    f_out.close()
    return ret_val


class Server_list(object):
    """The Server_list class is used by the MySQL Utilities Test (MUT)
    facility to gather all the servers used by the tests.

    The following utilities are provided:

        - start/stop a new server
        - shutdown all new servers
        - manage ports and server_ids
    """
    def __init__(self, servers, startport, utildir, verbose=False):
        """Constructor

        servers[in]        List of existing servers (may be None)
        startport[in]      Starting port for spawned servers
        util_dir[in]       Path to utilities directory
        verbose[in]        print extra data during operations (optional)
                           default value = False
        """

        self.utildir = utildir      # Location of utilities being tested
        self.new_port = startport   # Starting port for spawned servers
        self.verbose = verbose      # Option for verbosity
        self.new_id = 100           # Starting server id for spawned servers
        self.server_list = servers  # List of servers available
        self.cleanup_list = []      # List of files to remove at shutdown
        if servers is None:
            self.server_list = []


    def view_next_port(self):
        """View the next available server port but don't consume it.
        """
        return self.new_port


    def get_next_port(self):
        """Get the next available server port.
        """
        new_port = self.new_port
        self.new_port += 1
        return new_port


    def clear_last_port(self):
        """Return last port used to available status.
        """
        self.new_port -= 1


    def get_next_id(self):
        """Get the next available server id.
        """
        new_id = self.new_id
        self.new_id += 1
        return new_id


    def find_server_by_name(self, name):
        """Retrieve index of the server with the name indicated.

        name[in]            Name of the server (also used as role)

        Note: This finds the first server with the name. Server names are
        not unique.

        Returns -1 if not found, index if found.
        """
        stop = len(self.server_list)
        for index in range(0, stop):
            if self.server_list[index][0].role == name:
                return index
        return -1


    def get_server(self, index):
        """Retrieve the server located at index.

        index[in]           Index (starting at 0)

        Returns - None if index > maximum servers in list or
                  Server class for server at position index
        """
        if index > len(self.server_list):
            return None
        else:
            return self.server_list[index][0]


    def start_new_server(self, cur_server, port, server_id, passwd,
                         role="server", parameters=None):
        """Start a new server with optional parameters

        This method will start a new server with the supplied optional
        parameters using the mysqlserverclone.py utility by cloning the
        server passed. It will also connect to the new server.

        cur_server[in]      Server instance to clone
        port[in]            Port
        server_id[in]       Server id
        password[in]        Root password for new server
        role[in]            Name to give for new server
        parameters[in]      Parameters to use on startup

        Returns tuple (server, msg) [(server, None) | (None, error_str)]:
                    server = Server class instance or None if error
                    msg = None or error message if error
        """
        new_server = (None, None)

        # Set data directory for new server so that it is unique
        full_datadir = os.getcwd() + "/temp_%s" % port

        # Attempt to clone existing server
        cmd = "mysqlserverclone.py --delete-data --server="
        cmd += self.get_connection_string(cur_server)
        if passwd:
           cmd += " --root-password=%s " % passwd
        cmd += " --new-port=%s " % port
        cmd += "--new-id=%s " % server_id
        cmd += "--new-data=%s " % os.path.normpath(full_datadir)
        if parameters is not None:
            cmd += "--mysqld=%s" % parameters

        res = _exec_util(cmd, "cmd.txt", self.utildir)

        # Create a new instance
        conn = {
            "user"   : "root",
            "passwd" : passwd,
            "host"   : "localhost",
            "port"   : port,
            "unix_socket" : full_datadir + "/mysql.sock"
        }
        if os.name != "posix":
            conn["unix_socket"] = None

        server_options = {
            'conn_info' : conn,
            'role'      : role,
        }
        self.new_server = Server(server_options)

        server = (self.new_server, None)

        # Connect to the new instance
        try:
            self.new_server.connect()
        except UtilError, e:
            raise MUTLibError("Cannot connect to spawned server: %s" % \
                               e.errmsg)

        # If connected user is not root, clone it to the new instance.
        conn_val = self.get_connection_values(cur_server)
        if conn_val["user"].lower() != "root":
            user_str = conn_val["user"]
            if conn_val.get("passwd") is not None:
                user_str += ":%s" % conn_val["passwd"]
            user_str += "@%s" % conn_val["host"]
            cmd = "mysqluserclone.py -s --source=%s --destination=%s" % \
                  (self.get_connection_string(cur_server),
                   self.get_connection_string(self.new_server)) + \
                  "%s %s" % (user_str, user_str)
            res = _exec_util(cmd, "cmd.txt", self.utildir)
            if res != 0:
                raise MUTLibError("Cannot clone connected user.")

        return server


    def stop_server(self, server, wait=10, drop=True):
        """Stop a running server.

        This method will stop a server using the mysqladmin utility to
        shutdown the server. It also destroys the datadir.

        server[in]          Server instance to clone
        wait[in]            Number of wait cycles for shutdown
                            default = 10
        drop[in]            If True, drop datadir

        Returns - True = server shutdown, False - unknown state or error
        """
        # Nothing to do if server is None
        if server is None:
            return True

        return stop_running_server(server, wait, drop)


    def spawn_new_servers(self, num_servers):
        """Spawn new servers to match the number needed.

        num_servers[in]    The minimal number of Server objects required

        Returns True - servers available, False - not enough servers
        """

        if int(num_servers) > MAX_SERVER_POOL:
            raise MUTLibError("Request for servers exceeds maximum of " \
                                 "%d servers." % MAX_SERVER_POOL)
        orig_server = self.server_list[0][0]
        num_to_add = num_servers - len(self.server_list)

        cur_num_servers = self.num_servers()
        for server_num in range(0, num_to_add):
            cur_num_servers += 1
            server = self.start_new_server(orig_server,
                                           self.get_next_port(),
                                           self.get_next_id(), "root")
            datadir = server[0].show_server_variable('datadir')[0][1]
            self.server_list.append((server[0], True,
                                     self.get_process_id(datadir)))


    def spawn_new_server(self, orig_server, server_id, name, mysqld=None):
        """Spawn a new server with options.

        orig_server[in]    Existing server
        server_id[in]      New server id
        name[in]           Name of spawned server
        mysqld[in]         Options for new server

        Returns True - success False - failed
        """
        port1 = int(self.get_next_port())
        try:
            res = self.start_new_server(orig_server, port1, server_id,
                                        "root", name, mysqld)
        except MUTLibError, e:
            raise MUTLibError("Cannot spawn %s: %s" % (name, e.errmsg))

        return res


    def shutdown_spawned_servers(self):
        """Shutdown all spawned servers.
        """
        import subprocess
        for server in self.server_list:
            if server[1] and server[0] is not None and server[0].is_alive():
                try:
                    print "  Shutting down server %s..." % server[0].role,
                    if self.stop_server(server[0]):
                        print "success."
                    elif server[2] is not None and server[2] > 1:
                        print "WARN - attempting SIGTERM - pid = %s" % server[2]
                        # try signal termination
                        if os.name == "posix":
                            retval = os.kill(int(server[2]),
                                             subprocess.signal.SIGTERM)
                        else:
                            retval = subprocess.Popen("taskkill /F /T /PID %i" %
                                                      int(server[2]),
                                                      shell=True)
                    else:
                        print "ERROR"
                except MUTLibError, e:
                    print "ERROR"
                    print "    Unable to shutdown server %s." % server[0].role


    def add_new_server(self, new_server, spawned=False, id=-1):
        """Add an existing server to the server lists.

        new_server[in]     Server object to add.
        spawned[in]        If True, this is a spawned server
        id[in]             The process id if known
        """
        if new_server is not None:
            if id == -1:
                datadir = new_server.show_server_variable("datadir")[0][1]
                id = self.get_process_id(datadir)
            self.server_list.append((new_server, spawned, id))


    def remove_server(self, name):
        """Remove a server from the server lists.

        name[in]           Name (role) of the server to remove.
        """
        index = self.find_server_by_name(name)
        if index == -1:
            return False
        self.server_list.pop(index)
        return True


    def num_servers(self):
        """Return number of servers in the list.
        """
        return len(self.server_list)


    def num_spawned_servers(self):
        """Return number of spawned (new) servers.
        """
        num_spawned_servers = 0
        for server in self.server_list:
            if server[1]:
                num_spawned_servers += 1
        return num_spawned_servers


    def get_connection_values(self, server):
        """Return a dictionary of connection values for a particular server.

        server[in]         A Server object

        Returns dictionary
        """
        return server.get_connection_values()


    def get_connection_parameters(self, server):
        """Return a string that comprises the normal connection parameters
        common to MySQL utilities for a particular server.

        server[in]         A Server object

        Returns string
        """

        str1 = "--user=%s --host=%s " % (server.user, server.host)
        if server.passwd:
            str1 += "--password=%s " % server.passwd
        if server.socket:
            str2 = "--socket=%s " % (server.socket)
        else:
            str2 = "--port=%s " % (server.port)
        return str1 + str2


    def get_connection_string(self, server):
        """Return a string that comprises the normal connection parameters
        common to MySQL utilities for a particular server in the form of
        user:pass@host:port:socket.

        server[in]         A Server object

        Returns string
        """

        conn_str = "%s" % server.user
        if server.passwd:
            conn_str += ":%s" % server.passwd
        conn_str += "@%s:" % server.host
        if server.port:
            conn_str += "%s" % server.port
        if server.socket is not None and server.socket != "":
            conn_str += ":%s " % server.socket
        return conn_str


    def get_process_id(self, datadir):
        """Return process id of new process.

        datadir[in]        The data directory of the process

        Returns (int) process id or -1 if not found
        """
        if os.name == "posix":
            output = commands.getoutput("ps -f|grep mysqld")
            lines = output.splitlines()
            for line in lines:
                proginfo = string.split(line)
                for arg in proginfo[8:]:
                    if arg.find(datadir) >= 0:
                        return proginfo[1]
        return -1

    def add_cleanup_file(self, filename):
        """Add a file to the list of files to cleanup at shutdown.

        filename[in]       The file to remove
        """
        self.cleanup_list.append(filename)


    def remove_files(self):
        """Remove temporary files added during tests.
        """
        for item in self.cleanup_list:
            if item is not None:
                try:
                    os.unlink(item)
                except:
                    pass


class System_test(object):
    """The System_test class is used by the MySQL Utilities Test (MUT) facility
    to perform system tests against MySQL utilitites. This class is the base
    class from which all tests are derived.

    The following utilities are provided:

        - Execute a utility as a subprocess and return result and populate
          a text file to capture output
        - Check number of servers for a test
        - Check a result file

    To create a test, subclass this class and supply definitions for the
    following abstract methods:

        - check_prerequisites - check conditions for test
        - setup - perform any database setup here
        - run - execute test cases
        - get_result - return result to MUT
        - cleanup - perform any tear down here

    Note: Place test case comments in the class documentation section. This
          will be printed by the --verbose option.
    """
    __metaclass__ = ABCMeta   # Register abstract base class

    def __init__(self, servers, res_dir, utildir, verbose=False, debug=False):
        """Constructor

        servers[in]        A list of Server objects
        res_dir[in]        Path to test result files
        utildir[in]        Path to utilty scripts
        verbose[in]        print extra data during operations (optional)
                           default value = False
        debug[in]          Turn on debugging mode for a single test
                           default value = False
        """

        self.res_fname = None       # Name of intermediate result file
        self.results = []           # List for storing results
        self.servers = servers      # Server_list class
        self.res_dir = res_dir      # Current test result directory
        self.utildir = utildir      # Location of utilities being tested
        self.verbose = verbose      # Option for verbosity
        self.debug = debug          # Option for diagnostic work


    def __del__(self):
        """Destructor

        Reset all parameters.
        """
        for result in self.results:
            del result


    def check_gtid_unsafe(self, on = False):
        """Check for gtid enabled base server

        If on is True, method ensures server0 has the server variable
        DISABLE_GTID_UNSAFE_STATEMENTS=ON, else if on is False, method ensures
        server0 does not have DISABLE_GTID_UNSAFE_STATEMENTS=ON.

        Returns bool - False if no DISABE_GTID_UNSAFE_STATEMENTS variable
                       found, else throws exception if criteria not met.
        """
        if on:
            # Need servers with DISABLE_GTID_UNSAFE_STATEMENTS
            self.server0 = self.servers.get_server(0)
            res = self.server0.show_server_variable("DISABLE_GTID_UNSAFE_"
                                                    "STATEMENTS")
            if res != [] and res[0][1] != "ON":
                raise MUTLibError("Test requires DISABLE_GTID_UNSAFE_STATEMENTS"
                                  " = ON")
        else:
            # Need servers without DISABLE_GTID_UNSAFE_STATEMENTS
            self.server0 = self.servers.get_server(0)
            res = self.server0.show_server_variable("DISABLE_GTID_UNSAFE_"
                                                    "STATEMENTS")
            if res != [] and res[0][1] == "ON":
                raise MUTLibError("Test requires DISABLE_GTID_UNSAFE_STATEMENTS"
                                  " = OFF or a server prior to version 5.6.5.")

        return False

    def check_mylogin_requisites(self):
        """ Check if the tools to manipulate mylogin.cnf are accessible.

        This method verifies if the MySQL client tools my_print_defaults and
        mysql_config_editor are accessible.

        A MUTLibError exception is raised if the requisites are not met.
        """
        try:
            self.login_reader = MyDefaultsReader(
                                    find_my_print_defaults_tool=True)
        except UtilError as err:
            raise MUTLibError("MySQL client tools must be accessible to run "
                              "this test (%s). E.g. Add the location of the "
                              "MySQL client tools to your PATH." % err.errmsg)

        if not self.login_reader.check_login_path_support():
            raise MUTLibError("ERROR: the used my_print_defaults tool does not "
                            "support login-path options. Used tool: %s"
                            % self.login_reader.tool_path)

        try:
            self.edit_tool_path = get_tool_path(None, "mysql_config_editor",
                                                search_PATH=True)
        except UtilError as err:
            raise MUTLibError("MySQL client tools must be accessible to run "
                              "this test (%s). E.g. Add the location of the "
                              "MySQL client tools to your PATH." % err.errmsg)

    def create_login_path_data(self, login_path, user, host):
        """Add the specified login-path data to .mylogin.cnf.

        Execute mysql_config_editor tool to create a new login-path
        entry to the .mylogin.cnf file.

        Note: the use of password is not supported because it is not read from
        the stdin by the tool (apparently for security reasons).
        """

        assert self.edit_tool_path, ("The tool mysql_config_editor is not "
                                     "accessible. First, use method "
                                     "check_mylogin_requisites.")

        cmd = [self.edit_tool_path]
        cmd.append('set')
        cmd.append('--login-path=%s' % login_path)
        cmd.append('--host=%s' % host)
        cmd.append('--user=%s' % user)

        # Create a temporary file to redirect stdout
        out_file = tempfile.TemporaryFile()

        # Execute command to create login-path data
        proc = subprocess.Popen(cmd, stdout=out_file,
                                stdin=subprocess.PIPE)
        # Overwrite login-path if already exists (i.e. answer 'y' to question)
        proc.communicate('y')

    def remove_login_path_data(self, login_path):
        """Remove the specified login-path data from .mylogin.cnf.

        Execute mysql_config_editor tool to remove the specified login-path
        entry from the .mylogin.cnf file.
        """
        assert self.edit_tool_path, ("The tool mysql_config_editor is not "
                                     "accessible. First, use method "
                                     "check_mylogin_requisites.")

        cmd = [self.edit_tool_path]
        cmd.append('remove')
        cmd.append('--login-path=%s' % login_path)

        # Create a temporary file to redirect stdout
        out_file = tempfile.TemporaryFile()

        # Execute command to remove login-path data
        if self.verbose:
            subprocess.call(cmd, stdout=out_file)
        else:
            # Redirect stderr to null
            null_file = open(os.devnull, "w+b")
            subprocess.call(cmd, stdout=out_file,
                            stderr=null_file)

    def exec_util(self, cmd, file_out, abspath=False):
        """Execute Utility

        This method executes a MySQL utility using the utildir specified in
        MUT. It returns the return value from the completion of the command
        and writes the output to the file supplied.

        cmd[in]            The command to execute including all parameters
        file_out[in]       Path and filename of a file to write output
        abspath[in]        Use absolute path and not current directory

        Returns return value of process run.
        """
        return _exec_util(cmd, file_out, self.utildir, self.debug, abspath)


    def check_num_servers(self, num_servers):
        """Check the number of servers available.

        num_servers[in]    The minimal number of Server objects required

        Returns True - servers available, False - not enough servers
        """
        if self.servers.num_servers() >= num_servers:
            return True
        return False


    def get_connection_parameters(self, server):
        """Return a string that comprises the normal connection parameters
        common to MySQL utilities for a particular server.

        server[in]         A Server object

        Returns string
        """

        str1 = "--user=%s --host=%s " % (server.user, server.host)
        if server.passwd:
            str1 += "--password=%s " % server.passwd
        if server.socket:
            str2 = "--socket=%s " % (server.socket)
        else:
            str2 = "--port=%s " % (server.port)
        return str1 + str2


    def get_connection_values(self, server):
        """Return a tuple that comprises the connection parameters for a
        particular server.

        server[in]         A Server object

        Returns (user, password, host, port, socket)
        """
        if server is None:
            raise MUTLibError("Server not initialized!")
        return (server.user, server.passwd, server.host,
                server.port, server.socket, server.role)


    def build_connection_string(self, server):
        """Return a connection string

        server[in]         A Server object

        Returns string of the form user:password@host:port:socket
        """
        conn_val = self.get_connection_values(server)
        conn_str = "%s" % conn_val[0]
        if conn_val[1]:
            conn_str += ":%s" % conn_val[1]
        conn_str += "@%s:" % conn_val[2]
        if conn_val[3]:
            conn_str += "%s" % conn_val[3]
        if conn_val[4] is not None and conn_val[4] != "":
            conn_str += ":%s " % conn_val[4]

        return conn_str


    def run_test_case(self, exp_result, command, comments, debug=False):
        """Execute a test case and save the results.

        Call this method to run a test case and save the results to the
        results list.

        exp_result[in]     The expected result (returns True if matches)
        command[in]        Execution command (e.g. ./mysqlclonedb.py --help)
        comments[in]       Comments to put in result list
        debug[in]          Print debug information during execution

        Returns True if result matches expected result
        """
        if self.debug or debug:
            print "\n%s" % comments
        res = self.exec_util(command, self.res_fname)
        if comments:
            self.results.append(comments + "\n")
        self.record_results(self.res_fname)
        return res == exp_result


    def run_test_case_result(self, command, comments, debug=False):
        """Execute a test case and save the results returning actual result.

        Call this method to run a test case and save the results to the
        results list.

        command[in]        Execution command (e.g. ./mysqlclonedb.py --help)
        comments[in]       Comments to put in result list
        debug[in]          Print debug information during execution

        Returns int - actual result
        """
        if self.debug or debug:
            print "\n%s" % comments
        res = self.exec_util(command, self.res_fname)
        if comments:
            self.results.append(comments + "\n")
        self.record_results(self.res_fname)
        return res


    def replace_result(self, prefix, str):
        """Replace a string in the results with a new, deterministic string.

        prefix[in]         starting prefix of string to mask
        str[in]            replacement string
        """
        linenum = 0
        for line in self.results:
            index = line.find(prefix)
            if index == 0:
                self.results.pop(linenum)
                self.results.insert(linenum, str)
            linenum += 1


    def remove_result(self, prefix):
        """Remove a string in the results.

        prefix[in]         starting prefix of string to mask
        """
        linenums = []
        linenum = 0
        for line in self.results:
            index = line.find(prefix)
            if index == 0:
                linenums.append(int(linenum))
            linenum += 1
        # Must remove lines in reverse order
        for linenum in range(len(linenums)-1, -1, -1):
            self.results.pop(linenums[linenum])

<<<<<<< HEAD
=======
    def remove_result_and_lines_before(self, prefix, lines=1):
        """Remove lines in the results.
    
        prefix[in]         starting prefix of string to mask
        lines[in]          number of lines to remove previously
                           to the prefix line.
        """
        linenums = []
        linenum = 0
        for line in self.results:
            index = line.find(prefix)
            if index == 0:
                linenums.append(int(linenum))
                for line2rm in range(linenum-lines,linenum):
                    if line2rm > - 1:
                        linenums.append(int(line2rm))
            linenum += 1
        linenums.sort()
        # Must remove lines in reverse order
        for linenum in range(len(linenums) - 1, - 1, - 1):
            self.results.pop(linenums[linenum])
>>>>>>> 75a09fc7

    def replace_substring(self, target, replacement):
        """Replace a target substring in the entire result file.

        target[in]         target string to replace
        replacement[in]    string to replace
        """
        linenum = 0
        for line in self.results:
            if line.find(target):
                self.results.pop(linenum)
                replace_line = line.replace(target, replacement)
                self.results.insert(linenum, replace_line)
            linenum += 1


    def mask_result(self, prefix, target, mask):
        """Mask out a portion of a string for the results.

        str[in]            string to mask
        prefix[in]         starting prefix of string to mask
        target[in]         substring to search for to mask
        mask[in]           mask string (e.g. '######")
        """
        linenum = 0
        for line in self.results:
            index = line.find(prefix)
            if index == 0:
                loc = line.find(target)
                if loc >= 0:
                    start = loc + len(mask)
                    self.results.pop(linenum)
                    if start > len(line):
                        self.results.insert(linenum,
                                            line[0:loc] + mask + "\n")
                    else:
                        self.results.insert(linenum,
                                            line[0:loc] + mask + line[start:])
            linenum += 1


    def mask_result_portion(self, prefix, target, end_target, mask):
        """Mask out a portion of a string for the results using
        a end target to make the masked area a specific length.

        str[in]            string to mask
        prefix[in]         starting prefix of string to mask
        target[in]         substring to search for to mask
        end_target[in]     substring to mark end of mask
        mask[in]           mask string (e.g. '######")
        """
        linenum = 0
        for line in self.results:
            index = line.find(prefix)
            if index == 0:
                loc = line.find(target)
                if loc >= 0:
                    end = line.find(end_target)
                    if end >= 0:
                        self.results.pop(linenum)
                        if end > len(line):
                            self.results.insert(linenum,
                                                line[0:loc] + mask + "\n")
                        else:
                            self.results.insert(linenum,
                                                line[0:loc] + mask +
                                                line[end:])
            linenum += 1


    def mask_column_result(self, prefix, separator, num_col, mask):
        """Mask out a column portion of a string for the results.

        str[in]            string to mask
        prefix[in]         starting prefix of string to mask
        separator[in]      separator for columns (e.g. ',')
        num_col[in]        number of column to mask
        mask[in]           mask string (e.g. '######")
        """
        linenum = 0
        for line in self.results:
            index = line.find(prefix)
            if index == 0:
                pos = 0
                for i in range(0, num_col):
                    loc = line.find(separator, pos)
                    if i+1 == num_col:
                        next = line.find(separator, loc)
                        if next < 0:
                            start = len(line)
                        else:
                            start = next
                        self.results.pop(linenum)
                        if start >= len(line):
                           self.results.insert(linenum,
                                                line[0:pos] + mask + "\n")
                        else:
                            self.results.insert(linenum,
                                                line[0:pos] + mask +
                                                line[start:])
                    else:
                        pos = loc + 1
                    if loc < 0:
                        break
            linenum += 1


    def check_objects(self, server, db, events=True):
        """Check number of objects.

        Creates a string containing the number of objects for a given database.

        server[in]         Server object to query
        db[in]             name of database to check

        Returns string
        """
        db_source = Database(server, db)
        db_source.init()
        res = db_source.get_db_objects("TABLE")
        str = "OBJECT COUNTS: tables = %s, " % (len(res))
        res = db_source.get_db_objects("VIEW")
        str += "views = %s, " % (len(res))
        res = db_source.get_db_objects("TRIGGER")
        str += "triggers = %s, " % (len(res))
        res = db_source.get_db_objects("PROCEDURE")
        str += "procedures = %s, " % (len(res))
        res = db_source.get_db_objects("FUNCTION")
        str += "functions = %s, " % (len(res))
        if events:
            res = db_source.get_db_objects("EVENT")
            str += "events = %s \n" % (len(res))
        return str


    def compare(self, name, actual):
        """Compare an actual set of return values to the result file
        for this test.

        name[in]           test name (use __name__)
        actual[in]         String list of the actual results

        Returns: (bool, diff) where:
            (True, None) = results identical
            (False, "result file missing") = result file missing
            (False, <string list>) = results differ
        """
        #
        # Check to see if result file exists first.
        #
        res_fname = os.path.normpath(os.path.join(self.res_dir, name + ".result"))
        if not os.access(res_fname, os.F_OK):
            actual.insert(0, "Result file missing - actual results:\n\n")
            return (False, actual)

        #
        # Use ndiff to compare to known result file
        #
        res_file = open(res_fname)
        diff = difflib.ndiff(res_file.readlines(), actual)
        #
        # Now convert the diff to a string list and write reject file
        #
        rej_fname = os.path.normpath(os.path.join(self.res_dir, name + ".reject"))
        rej_file = open(rej_fname, 'w+')
        rej_list = []
        try:
            while 1:
                str = diff.next()
                if str[0] in ['-', '+', '?']:
                    rej_list.append(str)
                rej_file.write(str)
        except:
            pass
        rej_file.close()

        # Write preamble if there are differences
        if not rej_list == []:
            rej_list.insert(0, "Result file mismatch:\n")

        # If test passed, delete the reject file if it exists
        elif os.access(rej_fname, os.F_OK):
            os.unlink(rej_fname)

        return (rej_list == [], rej_list)


    def record_results(self, fname):
        """Saves the results from a file to the self.results list.

        fname[in]          Name of results file from exec_util
        """
        f_res = open(fname)
        for line in f_res.readlines():
            self.results.append(line)
        f_res.close()


    def save_result_file(self, name, results):
        """Saves a result file for the test.

        name[in]           Test name (use __name__)
        results[in]        String list of the results

        Returns True - success, False - fail
        """
        if results:
            res_fname = os.path.normpath(os.path.join(self.res_dir, name +
                                                      ".result"))
            res_file = open(res_fname, 'w+')
            if not res_file:
                return False
            for str in results:
                res_file.write(str)
            res_file.close()
        return True

    def is_long(self):
        """Is test marked as a long running test?

        Override this method to specify the test is a long-running test.
        """
        return False


    @abstractmethod
    def check_prerequisites(self):
        """Check preprequisites for test.

        This method is used to check any prerequisites for a test such as
        the number of servers needed, environment variables, etc.

        Returns: True = servers available, False = not enough servers, skip
        """
        pass


    @abstractmethod
    def setup(self):
        """Setup conditions for test.

        This method is used to setup any conditions for a test such as
        loading test data or setting server variables.

        Note: if setup fails, cleanup() is still called. Consider this
              when implementing complex setup procedures.

        Returns: True = no errors, False = errors, skip test
        """
        pass


    @abstractmethod
    def run(self):
        """Execute a test.

        This method is used to execute the test cases in the test. One or
        more calls to exec_util() may be performed here, but results are
        saved here and checked later.

        Returns: True = no errors, False = errors occurred
        """
        pass


    @abstractmethod
    def get_result(self):
        """Return results of test to MUT.

        This method is used to decided if the test passed. It is in this
        method where the results of the run() method are checked. This
        allows separation of the evaluation of the test form the execution
        and other steps.

        Returns: tuple (bool, string list) where:
            (True, None) = test passed
            (False, <string list>) - test failed. String list to be displayed

            Note: Formatting for string list should be done by the callee.
                  The caller prints exactly what is returned.
        """
        pass


    @abstractmethod
    def record(self):
        """Record test results for comparison.

        This method is used to record any test results for a result compare-
        type test. To do so, call self.save_result_file(__name__, strlist)
        where strlist is the output the test will compare to determine
        success.

        Note: If your test is not a comparative test, you can simply return
              True (success). In this case, the --record option has no effect.

        Returns: True - success, False - error
        """
        pass


    @abstractmethod
    def cleanup(self):
        """Perform any post-test cleanup.

        This method is used to remove the setup conditions from the server.

        Returns: True = no errors, False = errors occurred
        """
        pass<|MERGE_RESOLUTION|>--- conflicted
+++ resolved
@@ -794,11 +794,10 @@
         for linenum in range(len(linenums)-1, -1, -1):
             self.results.pop(linenums[linenum])
 
-<<<<<<< HEAD
-=======
+
     def remove_result_and_lines_before(self, prefix, lines=1):
         """Remove lines in the results.
-    
+
         prefix[in]         starting prefix of string to mask
         lines[in]          number of lines to remove previously
                            to the prefix line.
@@ -817,7 +816,7 @@
         # Must remove lines in reverse order
         for linenum in range(len(linenums) - 1, - 1, - 1):
             self.results.pop(linenums[linenum])
->>>>>>> 75a09fc7
+
 
     def replace_substring(self, target, replacement):
         """Replace a target substring in the entire result file.
